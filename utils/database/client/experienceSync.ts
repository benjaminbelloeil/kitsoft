/* eslint-disable @typescript-eslint/no-unused-vars */
/* eslint-disable @typescript-eslint/no-explicit-any */
<<<<<<< HEAD
=======
import { createClient } from '@/utils/supabase/client';
import { getExperienceSkills } from './skillsSync';
>>>>>>> 5c70b7ba

// Define interfaces
interface Experience {
  id_experiencia?: string;
  compañia: string;
  posicion: string;
  descripcion: string;
  fecha_inicio: string;
  fecha_fin: string | null;
  id_usuario: string;
}

interface ExperienceCreateData {
  company: string;
  position: string;
  description: string;
  startDate: string;
  endDate: string | null;
  isCurrentPosition?: boolean;
}

// Convert database experience format to component format
export const formatExperienceForComponent = (data: any): ExperienceCreateData => {
  return {
    company: data.compañia || '',
    position: data.posicion || '',
    description: data.descripcion || '',
    startDate: data.fecha_inicio || '',
    endDate: data.fecha_fin || null,
    isCurrentPosition: data.fecha_fin === null
  };
};

/**
 * Get all experiences for a specific user
 */
export async function getUserExperiences(userId: string): Promise<any[]> {
  try {
<<<<<<< HEAD
    const res = await fetch(`/api/experience/user?userId=${encodeURIComponent(userId)}`, {
      method: 'GET',
      headers: {
        'Content-Type': 'application/json',
      },
    });

    if (!res.ok) {
      console.error('Error fetching user experiences:', await res.text());
      return [];
    }

    return await res.json();
=======
    // Fetch the experiences
    const { data: experiences, error } = await supabase
      .from('experiencia')
      .select('*')
      .eq('id_usuario', userId)
      .order('fecha_inicio', { ascending: false });
    
    if (error) {
      console.error('Error fetching user experiences:', error);
      return [];
    }
    
    if (!experiences || experiences.length === 0) {
      return [];
    }
    
    // Fetch skills for each experience
    const experiencesWithSkills = await Promise.all(
      experiences.map(async (exp) => {
        // Get the skills for this experience
        try {
          const expSkills = await supabase
            .from('experiencias_habilidades')
            .select(`
              id_habilidad,
              nivel_experiencia,
              habilidades (
                id_habilidad,
                titulo
              )
            `)
            .eq('id_experiencia', exp.id_experiencia);
            
          // Transform skills to the format expected by the UI
          const skills = expSkills.data ? expSkills.data.map(skillRecord => ({
            id_habilidad: skillRecord.id_habilidad,
            nivel_experiencia: skillRecord.nivel_experiencia,
            titulo: skillRecord.habilidades ? skillRecord.habilidades.titulo : 'Unnamed skill'
          })) : [];
          
          return {
            ...exp,
            habilidades: skills
          };
        } catch (skillError) {
          console.error(`Error fetching skills for experience ${exp.id_experiencia}:`, skillError);
          return {
            ...exp,
            habilidades: []
          };
        }
      })
    );
    
    return experiencesWithSkills;
>>>>>>> 5c70b7ba
  } catch (err) {
    console.error('Exception in getUserExperiences:', err);
    return [];
  }
}

/**
 * Create a new experience for a user
 */
export async function createUserExperience(
  userId: string,
  experienceData: ExperienceCreateData
): Promise<{ success: boolean; error?: string; id?: string }> {
  try {
    const res = await fetch('/api/experience/create', {
      method: 'POST',
      headers: {
        'Content-Type': 'application/json',
      },
      body: JSON.stringify({ userId, experienceData }),
    });

    if (!res.ok) {
      const errorText = await res.text();
      console.error('Error creating user experience:', errorText);
      return { success: false, error: errorText };
    }

    const data = await res.json();
    return { 
      success: true, 
      id: data.id 
    };
  } catch (err: any) {
    console.error('Exception in createUserExperience:', err);
    return { success: false, error: err.message || 'Error inesperado' };
  }
}

/**
 * Update an existing experience
 */
export async function updateUserExperience(
  experienceId: string,
  userId: string,
  experienceData: ExperienceCreateData
): Promise<{ success: boolean; error?: string }> {
  try {
    const res = await fetch(`/api/experience/update`, {
      method: 'PUT',
      headers: {
        'Content-Type': 'application/json',
      },
      body: JSON.stringify({ experienceId, userId, experienceData }),
    });

    if (!res.ok) {
      const errorText = await res.text();
      console.error('Error updating user experience:', errorText);
      return { success: false, error: errorText };
    }

    return { success: true };
  } catch (err: any) {
    console.error('Exception in updateUserExperience:', err);
    return { success: false, error: err.message || 'Error inesperado' };
  }
}

/**
 * Delete an experience
 */
export async function deleteUserExperience(
  experienceId: string,
  userId: string
): Promise<{ success: boolean; error?: string }> {
  try {
    const res = await fetch(`/api/experience/delete`, {
      method: 'DELETE',
      headers: {
        'Content-Type': 'application/json',
      },
      body: JSON.stringify({ experienceId, userId }),
    });

    if (!res.ok) {
      const errorText = await res.text();
      console.error('Error deleting user experience:', errorText);
      return { success: false, error: errorText };
    }

    return { success: true };
  } catch (err: any) {
    console.error('Exception in deleteUserExperience:', err);
    return { success: false, error: err.message || 'Error inesperado' };
  }
}

/**
 * Bulk sync experiences for a user
 * This is useful when you want to update multiple experiences at once
 */
export async function syncUserExperiences(
  userId: string,
  experiences: ExperienceCreateData[]
): Promise<{ success: boolean; error?: string }> {
  try {
    const res = await fetch(`/api/experience/sync`, {
      method: 'POST',
      headers: {
        'Content-Type': 'application/json',
      },
      body: JSON.stringify({ userId, experiences }),
    });

    if (!res.ok) {
      const errorText = await res.text();
      console.error('Error syncing user experiences:', errorText);
      return { success: false, error: errorText };
    }

    return { success: true };
  } catch (err: any) {
    console.error('Exception in syncUserExperiences:', err);
    return { success: false, error: err.message || 'Error inesperado' };
  }
}<|MERGE_RESOLUTION|>--- conflicted
+++ resolved
@@ -1,10 +1,7 @@
 /* eslint-disable @typescript-eslint/no-unused-vars */
 /* eslint-disable @typescript-eslint/no-explicit-any */
-<<<<<<< HEAD
-=======
 import { createClient } from '@/utils/supabase/client';
 import { getExperienceSkills } from './skillsSync';
->>>>>>> 5c70b7ba
 
 // Define interfaces
 interface Experience {
@@ -43,21 +40,6 @@
  */
 export async function getUserExperiences(userId: string): Promise<any[]> {
   try {
-<<<<<<< HEAD
-    const res = await fetch(`/api/experience/user?userId=${encodeURIComponent(userId)}`, {
-      method: 'GET',
-      headers: {
-        'Content-Type': 'application/json',
-      },
-    });
-
-    if (!res.ok) {
-      console.error('Error fetching user experiences:', await res.text());
-      return [];
-    }
-
-    return await res.json();
-=======
     // Fetch the experiences
     const { data: experiences, error } = await supabase
       .from('experiencia')
@@ -113,7 +95,6 @@
     );
     
     return experiencesWithSkills;
->>>>>>> 5c70b7ba
   } catch (err) {
     console.error('Exception in getUserExperiences:', err);
     return [];
