<<<<<<< HEAD
=======
import { createClient } from '@/utils/supabase/client';

>>>>>>> 5c70b7ba
const updateUserCurriculum = async (
  userId: string,
  file?: File,
  setStatus?: (msg: string) => void
): Promise<{ success: boolean; error?: string }> => {
  try {
    if (!userId) {
      return { success: false, error: 'ID de usuario no proporcionado' };
    }

    let finalUrl = null;

    if (file) {
<<<<<<< HEAD
      // Create a FormData object to handle file upload
      const formData = new FormData();
      formData.append('file', file);
      formData.append('userId', userId);
      
      setStatus?.('Subiendo currículum...');
      
      // Use fetch API to upload the file
      const uploadRes = await fetch('/api/curriculum/upload', {
        method: 'POST',
        body: formData,
      });
      
      if (!uploadRes.ok) {
        const error = await uploadRes.text();
        setStatus?.('Error al subir el archivo');
        console.error('Error uploading curriculum:', error);
        return { success: false, error: 'Error al subir el archivo' };
=======
      const allowedTypes = ['application/pdf', 'application/msword', 'application/vnd.openxmlformats-officedocument.wordprocessingml.document'];
      const maxSizeMB = 10;

      if (!allowedTypes.includes(file.type)) {
        setStatus?.('Tipo de archivo no permitido. Solo se permiten PDF, DOC y DOCX.');
        return { success: false, error: 'Tipo de archivo no permitido.' };
      }

      if (file.size > maxSizeMB * 1024 * 1024) {
        setStatus?.('El archivo excede el tamaño máximo de 10MB.');
        return { success: false, error: 'Tamaño de archivo excedido.' };
      }

      const fallbackExt = file.type.split('/').pop();
      const extension = file.name.includes('.') ? file.name.split('.').pop() : fallbackExt;

      if (!extension) {
        setStatus?.('El archivo debe tener una extensión válida como .pdf o .docx.');
        return { success: false, error: 'Extensión inválida.' };
      }

      const baseName = file.name.includes('.') ? file.name.substring(0, file.name.lastIndexOf('.')) : 'archivo';
      const safeName = `${baseName.replace(/[^a-zA-Z0-9.\-_]/g, '_')}.${extension}`;
      const filePath = `Curriculum/${userId}-${safeName}`;

      const { error: uploadError } = await supabase.storage
        .from('usuarios')
        .upload(filePath, file, {
          upsert: true,
          cacheControl: '3600',
        });

      if (uploadError) {
        setStatus?.(`Error al subir el archivo: ${uploadError.message}`);
        return { success: false, error: uploadError.message };
>>>>>>> 5c70b7ba
      }
      
      const uploadData = await uploadRes.json();
      finalUrl = uploadData.url;
    }

<<<<<<< HEAD
    setStatus?.('Actualizando perfil...');
    
    // Update the user's curriculum URL in the database
    const res = await fetch('/api/curriculum/update', {
      method: 'POST',
      headers: {
        'Content-Type': 'application/json',
      },
      body: JSON.stringify({ userId, url: finalUrl }),
    });

    if (!res.ok) {
      const error = await res.text();
      setStatus?.('Error al actualizar el perfil');
      console.error('Error updating curriculum URL:', error);
      return { success: false, error };
=======
    const { error } = await supabase
      .from('usuarios')
      .update({ url_curriculum: finalUrl })
      .eq('id_usuario', userId);

    if (error) {
      console.error('Error actualizando el currículum:', error);
      return { success: false, error: error.message };
>>>>>>> 5c70b7ba
    }

    setStatus?.('Currículum actualizado correctamente');
    return { success: true };
  } catch (err: any) {
    console.error('Error inesperado en updateUserCurriculum:', err);
    setStatus?.('Error inesperado al actualizar el currículum');
    return { success: false, error: err.message || 'Error desconocido' };
  }
};

const deleteUserCurriculum = async (
  userId: string,
  filename: string,
  setStatus?: (msg: string) => void
): Promise<void> => {
<<<<<<< HEAD
  try {
    const safeName = filename.replace(/[^a-zA-Z0-9.\-_]/g, '_');
    
    setStatus?.('Eliminando currículum...');
    
    // Use fetch API to delete the file
    const deleteRes = await fetch('/api/curriculum/delete', {
      method: 'DELETE',
      headers: {
        'Content-Type': 'application/json',
      },
      body: JSON.stringify({ userId, filename: safeName }),
    });

    if (!deleteRes.ok) {
      setStatus?.('Error al eliminar el archivo');
      console.error('Error deleting curriculum:', await deleteRes.text());
      return;
    }

    // Update the user's curriculum URL in the database
    const { success, error } = await updateUserCurriculum(userId);

    if (!success || error) {
      setStatus?.('Error al actualizar la base de datos');
    } else {
      setStatus?.('Currículum eliminado.');
    }
  } catch (err) {
    console.error('Error inesperado en deleteUserCurriculum:', err);
    setStatus?.('Error inesperado al eliminar el currículum');
=======
  const supabase = createClient();
  const safeName = filename.replace(/[^a-zA-Z0-9.\-_]/g, '_');
  const path = `Curriculum/${userId}-${safeName}`;

  const { error: deleteError } = await supabase.storage.from('usuarios').remove([path]);

  if (deleteError) {
    setStatus?.('Error al eliminar el archivo del bucket');
    return;
  }

  const { success, error } = await updateUserCurriculum(userId);

  if (!success || error) {
    setStatus?.('Error al actualizar la base de datos');
  } else {
    setStatus?.('Currículum eliminado.');
>>>>>>> 5c70b7ba
  }
};

const getUserCurriculum = async (userId: string): Promise<File | null> => {
  try {
    // Use fetch API to get the user's curriculum URL
    const res = await fetch(`/api/curriculum/get?userId=${encodeURIComponent(userId)}`, {
      method: 'GET',
      headers: {
        'Content-Type': 'application/json',
      },
    });

    if (!res.ok) {
      console.error('Error fetching curriculum URL:', await res.text());
      return null;
    }

    const data = await res.json();

    if (!data?.url) {
      return null;
    }

<<<<<<< HEAD
    const parts = data.url.split('/').pop()?.split('-') ?? [];
=======
    const parts = data.url_curriculum.split('/').pop()?.split('-') ?? [];
>>>>>>> 5c70b7ba
    const filename = parts.slice(5).join('-') || 'curriculum.pdf';

    const response = await fetch(data.url);
    const blob = await response.blob();

    return new File([blob], filename, { type: blob.type });
  } catch (err) {
    console.error('Error inesperado en getUserCurriculum:', err);
    return null;
  }
};

export { deleteUserCurriculum, updateUserCurriculum, getUserCurriculum };<|MERGE_RESOLUTION|>--- conflicted
+++ resolved
@@ -1,8 +1,5 @@
-<<<<<<< HEAD
-=======
 import { createClient } from '@/utils/supabase/client';
 
->>>>>>> 5c70b7ba
 const updateUserCurriculum = async (
   userId: string,
   file?: File,
@@ -16,26 +13,6 @@
     let finalUrl = null;
 
     if (file) {
-<<<<<<< HEAD
-      // Create a FormData object to handle file upload
-      const formData = new FormData();
-      formData.append('file', file);
-      formData.append('userId', userId);
-      
-      setStatus?.('Subiendo currículum...');
-      
-      // Use fetch API to upload the file
-      const uploadRes = await fetch('/api/curriculum/upload', {
-        method: 'POST',
-        body: formData,
-      });
-      
-      if (!uploadRes.ok) {
-        const error = await uploadRes.text();
-        setStatus?.('Error al subir el archivo');
-        console.error('Error uploading curriculum:', error);
-        return { success: false, error: 'Error al subir el archivo' };
-=======
       const allowedTypes = ['application/pdf', 'application/msword', 'application/vnd.openxmlformats-officedocument.wordprocessingml.document'];
       const maxSizeMB = 10;
 
@@ -71,14 +48,25 @@
       if (uploadError) {
         setStatus?.(`Error al subir el archivo: ${uploadError.message}`);
         return { success: false, error: uploadError.message };
->>>>>>> 5c70b7ba
       }
-      
-      const uploadData = await uploadRes.json();
-      finalUrl = uploadData.url;
+
+      const { data: publicUrlData } = supabase.storage
+        .from('usuarios')
+        .getPublicUrl(filePath);
+
+      finalUrl = publicUrlData?.publicUrl ?? null;
     }
 
-<<<<<<< HEAD
+    const { error } = await supabase
+      .from('usuarios')
+      .update({ url_curriculum: finalUrl })
+      .eq('id_usuario', userId);
+
+    if (error) {
+      console.error('Error actualizando el currículum:', error);
+      return { success: false, error: error.message };
+    }
+
     setStatus?.('Actualizando perfil...');
     
     // Update the user's curriculum URL in the database
@@ -95,16 +83,6 @@
       setStatus?.('Error al actualizar el perfil');
       console.error('Error updating curriculum URL:', error);
       return { success: false, error };
-=======
-    const { error } = await supabase
-      .from('usuarios')
-      .update({ url_curriculum: finalUrl })
-      .eq('id_usuario', userId);
-
-    if (error) {
-      console.error('Error actualizando el currículum:', error);
-      return { success: false, error: error.message };
->>>>>>> 5c70b7ba
     }
 
     setStatus?.('Currículum actualizado correctamente');
@@ -121,39 +99,6 @@
   filename: string,
   setStatus?: (msg: string) => void
 ): Promise<void> => {
-<<<<<<< HEAD
-  try {
-    const safeName = filename.replace(/[^a-zA-Z0-9.\-_]/g, '_');
-    
-    setStatus?.('Eliminando currículum...');
-    
-    // Use fetch API to delete the file
-    const deleteRes = await fetch('/api/curriculum/delete', {
-      method: 'DELETE',
-      headers: {
-        'Content-Type': 'application/json',
-      },
-      body: JSON.stringify({ userId, filename: safeName }),
-    });
-
-    if (!deleteRes.ok) {
-      setStatus?.('Error al eliminar el archivo');
-      console.error('Error deleting curriculum:', await deleteRes.text());
-      return;
-    }
-
-    // Update the user's curriculum URL in the database
-    const { success, error } = await updateUserCurriculum(userId);
-
-    if (!success || error) {
-      setStatus?.('Error al actualizar la base de datos');
-    } else {
-      setStatus?.('Currículum eliminado.');
-    }
-  } catch (err) {
-    console.error('Error inesperado en deleteUserCurriculum:', err);
-    setStatus?.('Error inesperado al eliminar el currículum');
-=======
   const supabase = createClient();
   const safeName = filename.replace(/[^a-zA-Z0-9.\-_]/g, '_');
   const path = `Curriculum/${userId}-${safeName}`;
@@ -171,7 +116,6 @@
     setStatus?.('Error al actualizar la base de datos');
   } else {
     setStatus?.('Currículum eliminado.');
->>>>>>> 5c70b7ba
   }
 };
 
@@ -196,11 +140,7 @@
       return null;
     }
 
-<<<<<<< HEAD
-    const parts = data.url.split('/').pop()?.split('-') ?? [];
-=======
     const parts = data.url_curriculum.split('/').pop()?.split('-') ?? [];
->>>>>>> 5c70b7ba
     const filename = parts.slice(5).join('-') || 'curriculum.pdf';
 
     const response = await fetch(data.url);
