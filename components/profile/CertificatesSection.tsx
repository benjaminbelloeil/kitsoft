--- conflicted
+++ resolved
@@ -1,17 +1,3 @@
-<<<<<<< HEAD
-// components/profile/certificados/CertificatesSection.tsx
-import { useState, useEffect } from "react";
-import { addUsuarioCertificado, uploadCertificadoFile, getCertificadosPorUsuario, deleteUsuarioCertificado } from "@/utils/database/client/certificateSync";
-import { usuario_certificado } from "@/interfaces/certificate";
-import { SkeletonCertificates } from "./SkeletonProfile";
-import CertificateCard from "./certificados/CertificateCard";
-import CertificateUploadForm from "./certificados/CertificateUploadForm";
-import NoCertificatesPlaceholder from "./certificados/NoCertificatesPlaceholder";
-import AddCertificateButton from "./certificados/AddCertificateButton";
-import { getArchivoDesdeUrl, getNombreCertificadoPorId } from "@/utils/database/client/certificateSync";
-import { certificado } from "@/interfaces/certificate";
-import { FiCheckCircle } from "react-icons/fi";
-=======
 import { useState, useEffect } from "react";
 import { addUsuarioCertificado, uploadCertificadoFile, getCertificadosPorUsuario, deleteUsuarioCertificado } from "@/utils/database/client/certificateSync";
 import { usuario_certificado } from "@/interfaces/certificate";
@@ -21,39 +7,10 @@
 import { getArchivoDesdeUrl, getNombreCertificadoPorId } from "@/utils/database/client/certificateSync";
 import { certificado } from "@/interfaces/certificate"; // Asegúrate que esta interfaz esté bien importada
 
->>>>>>> 5c70b7ba
 interface CertificatesSectionProps {
   userID: string;
   loading?: boolean;
   className?: string;
-<<<<<<< HEAD
-}
-
-export interface Certificate {
-  nombre: string;
-  file: File;
-  obtainedDate: string;
-  expirationDate?: string;
-  raw: usuario_certificado;
-}
-
-export interface NewCertificate {
-  file: File | null;
-  obtainedDate: string;
-  expirationDate: string;
-}
-
-export default function CertificatesSection({ userID, loading = false, className = "" }: CertificatesSectionProps) {
-  const [certificates, setCertificates] = useState<Certificate[]>([]);
-  const [showForm, setShowForm] = useState(false);
-  const [newCertificate, setNewCertificate] = useState<NewCertificate>({
-    file: null,
-    obtainedDate: new Date().toISOString().split('T')[0],
-    expirationDate: ""
-  });
-  const [selectedCert, setSelectedCert] = useState<certificado | null>(null);
-
-=======
 }
 
 interface Certificate {
@@ -67,23 +24,15 @@
 export default function CertificatesSection({ userID, loading = false, className = '' }: CertificatesSectionProps) {
   const [certificates, setCertificates] = useState<Certificate[]>([]);
   console.log('Certificates component mounted with userId:', userID);
->>>>>>> 5c70b7ba
   useEffect(() => {
     if (!userID) return;
 
     const fetchCertificates = async () => {
-<<<<<<< HEAD
-      try {
-        const data = await getCertificadosPorUsuario(userID);
-        const formatted = await Promise.all(
-          data.map(async (item) => {
-=======
       const userId = userID;
       try {
         const data = await getCertificadosPorUsuario(userId);
         const formatted = await Promise.all(
           data.map(async (item: any) => {
->>>>>>> 5c70b7ba
             let archivo: File | null = null;
             if (item.url_archivo) {
               archivo = await getArchivoDesdeUrl(item.url_archivo);
@@ -92,11 +41,7 @@
               nombre: (await getNombreCertificadoPorId(item.id_certificado)) ?? "Certificado sin nombre",
               file: archivo ?? new File([""], "certificado.pdf"),
               obtainedDate: item.fecha_inicio,
-<<<<<<< HEAD
-              expirationDate: item.fecha_fin ?? undefined,
-=======
               expirationDate: item.fecha_fin,
->>>>>>> 5c70b7ba
               raw: item,
             };
           })
@@ -106,43 +51,6 @@
         console.error("Error al obtener certificados:", err);
       }
     };
-<<<<<<< HEAD
-
-    fetchCertificates();
-  }, [userID]);
-
-  const resetForm = () => {
-    setNewCertificate({
-      file: null,
-      obtainedDate: new Date().toISOString().split('T')[0],
-      expirationDate: ""
-    });
-    setSelectedCert(null);
-    setShowForm(false);
-  };
-
-  const handleCertificateSubmit = async (e: React.FormEvent) => {
-    e.preventDefault();
-    if (!newCertificate.file || !selectedCert || !newCertificate.obtainedDate) return;
-
-    try {
-      const url = await uploadCertificadoFile(userID, newCertificate.file);
-      const nuevoRegistro: usuario_certificado = {
-        id_certificado: selectedCert.id_certificado,
-        id_usuario: userID,
-        url_archivo: url,
-        fecha_inicio: newCertificate.obtainedDate,
-        fecha_fin: null,
-      };
-
-      await addUsuarioCertificado(nuevoRegistro);
-      resetForm();
-    } catch (error) {
-      console.error("Error al agregar certificado:", error);
-    }
-  };
-
-=======
 
     fetchCertificates();
   }, [userID]);
@@ -215,7 +123,6 @@
   };
 
   // Certificate removal handler
->>>>>>> 5c70b7ba
   const handleRemoveCertificate = async (certToDelete: Certificate) => {
     try {
       const result = await deleteUsuarioCertificado(certToDelete.raw);
@@ -223,12 +130,6 @@
         console.error("Error eliminando el certificado:", result.error);
         return;
       }
-<<<<<<< HEAD
-      setCertificates(certificates.filter(c => c !== certToDelete));
-    } catch (error) {
-      console.error("Error inesperado al eliminar certificado:", error);
-    }
-=======
       const updatedCertificates = certificates.filter(c => c !== certToDelete);
       setCertificates(updatedCertificates);
     } catch (error) {
@@ -256,47 +157,19 @@
   // Get file extension for display
   const getFileExtension = (file: File) => {
     return file.name.split('.').pop()?.toUpperCase() || '';
->>>>>>> 5c70b7ba
   };
 
   if (loading) return <SkeletonCertificates />;
 
   return (
-<<<<<<< HEAD
-    <div className={`bg-white rounded-xl shadow-lg p-6 border border-gray-100 flex flex-col h-full w-full ${className}`}>
-=======
     <div className={`bg-white rounded-xl shadow-lg p-6 border border-gray-100 hover:border-[#A100FF20] transition-colors duration-300 flex flex-col h-full w-full ${className}`}>
     <div className={`bg-white rounded-xl shadow-lg p-6 border border-gray-100 hover:border-[#A100FF20] transition-colors duration-300 flex flex-col h-full w-full ${className}`}>
->>>>>>> 5c70b7ba
       <h2 className="text-xl font-bold mb-6 flex items-center pb-3 border-b border-gray-100">
         <span className="bg-[#A100FF20] p-2 rounded-md mr-2 shadow-sm">
           <FiCheckCircle className="h-5 w-5 text-[#A100FF]" />
         </span>
         Certificados
       </h2>
-<<<<<<< HEAD
-      {showForm ? (
-        <CertificateUploadForm
-          newCertificate={newCertificate}
-          setNewCertificate={setNewCertificate}
-          selectedCert={selectedCert}
-          setSelectedCert={setSelectedCert}
-          handleSubmit={handleCertificateSubmit}
-          resetForm={resetForm}
-        />
-      ) : (
-        <div className="flex-col flex gap-2">
-          {certificates.length > 0 ? (
-            certificates.map(cert => (
-              <CertificateCard key={cert.raw.id_certificado} cert={cert} onRemove={handleRemoveCertificate} />
-            ))
-          ) : (
-            <NoCertificatesPlaceholder />
-          )}
-          <AddCertificateButton onClick={() => setShowForm(true)} />
-        </div>
-      )}
-=======
       
       <div className="space-y-4 flex-grow flex flex-col">
         <div className="flex-grow">
@@ -469,7 +342,6 @@
           </button>
         )}
       </div>
->>>>>>> 5c70b7ba
     </div>
   );
 }