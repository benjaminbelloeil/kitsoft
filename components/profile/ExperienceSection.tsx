/* eslint-disable @typescript-eslint/no-explicit-any */
/* eslint-disable @typescript-eslint/no-unused-vars */
<<<<<<< HEAD
import React, { useState, useEffect, useRef, useCallback } from "react";
import { FiPlus, FiBriefcase } from "react-icons/fi";
import { motion, AnimatePresence } from "framer-motion";
import { SkeletonExperience } from "./SkeletonProfile";
import { getUserExperiences, createUserExperience, updateUserExperience, deleteUserExperience } from "@/utils/database/client/experienceSync";
import { addSkillToExperience, updateSkillLevel, removeSkillFromExperience } from "@/utils/database/client/skillsSync";
import { createClient } from '@/utils/supabase/client';
import ExperienceEditForm, { ExperienceFormData, ExperienceSkill } from "./experience/ExperienceEditForm";
import ExperienceList, { ExperienceItem } from "./experience/ExperienceList";
=======
import React, { useState, useEffect, useRef } from "react";
import { FiPlus, FiTrash2, FiX, FiCalendar, FiBriefcase, FiCheck, FiEdit2, FiSearch } from "react-icons/fi";
import { RiBuilding4Line } from "react-icons/ri";
import { AiFillTag } from "react-icons/ai";
import { motion, AnimatePresence } from "framer-motion";
import { SkeletonExperience } from "./SkeletonProfile";
import { getUserExperiences, createUserExperience, updateUserExperience, deleteUserExperience } from "@/utils/database/client/experienceSync";
import { searchSkills, addSkillToExperience, removeSkillFromExperience, updateSkillLevel } from "@/utils/database/client/skillsSync";
import { createClient } from '@/utils/supabase/client';
import { EventEmitter } from '@/utils/eventEmitter';
>>>>>>> 5c70b7ba

interface Experience {
  company: string;
  position: string;
  period: string;
  description: string;
}

<<<<<<< HEAD
=======
interface ExperienceSkill {
  id?: string;
  name: string;
  level: number; // 1 = Beginner, 2 = Intermediate, 3 = Professional
}

interface ExperienceWithDates {
  id?: string;
  company: string;
  position: string;
  startDate: string;
  endDate: string | null;
  description: string;
  isCurrentPosition?: boolean;
  skills?: ExperienceSkill[]; // Update to include the level
}

>>>>>>> 5c70b7ba
interface ExperienceSectionProps {
  initialExperiences: Experience[];
  loading?: boolean;
  onSkillsChanged?: (skills: Array<{ id: string, name: string, level: number }>) => void;
}

// Map level number to label
const skillLevelLabels: Record<number, string> = {
  1: 'Principiante',
  2: 'Intermedio', 
  3: 'Profesional'
};

// Map level number to CSS class
const skillLevelClasses: Record<number, string> = {
  1: 'bg-blue-100 text-blue-700 border-blue-200',
  2: 'bg-yellow-100 text-yellow-700 border-yellow-200', 
  3: 'bg-green-100 text-green-700 border-green-200'
};

const extractDatesFromPeriod = (period: string): { startDate: string, endDate: string | null } => {
  const parts = period.split(' - ');
  const startDate = parts[0] || '';
  let endDate: string | null = parts[1] || null;

  if (endDate === 'Presente') {
    endDate = null;
  }

  return { startDate, endDate };
};

<<<<<<< HEAD
// Create a cache object outside the component to store fetched experiences
const experiencesCache: Record<string, any> = {};

=======
>>>>>>> 5c70b7ba
export default function ExperienceSection({ initialExperiences, loading = false, onSkillsChanged }: ExperienceSectionProps) {
  const initialExperiencesWithDates: ExperienceItem[] = initialExperiences.map(exp => {
    const { startDate, endDate } = extractDatesFromPeriod(exp.period);
    return {
      company: exp.company,
      position: exp.position,
      startDate,
      endDate,
      description: exp.description,
      isCurrentPosition: endDate === null,
      skills: [] // Initialize empty skills array
<<<<<<< HEAD
=======
      isCurrentPosition: endDate === null,
      skills: [] // Initialize empty skills array
>>>>>>> 5c70b7ba
    };
  });

  const [experiences, setExperiences] = useState<ExperienceItem[]>(initialExperiencesWithDates);
  const [newExperience, setNewExperience] = useState<ExperienceFormData>({
    company: "",
    position: "",
    startDate: "",
    endDate: "",
    description: "",
    isCurrentPosition: false,
    skills: [] // Initialize empty skills array
<<<<<<< HEAD
=======
    isCurrentPosition: false,
    skills: [] // Initialize empty skills array
>>>>>>> 5c70b7ba
  });
  const [skillInput, setSkillInput] = useState("");
  const [skillSearchResults, setSkillSearchResults] = useState<Array<{id: string, titulo: string}>>([]);
  const [isSearching, setIsSearching] = useState(false);
  const [selectedSkill, setSelectedSkill] = useState<{id?: string, name: string, level: number} | null>(null);
  const [isAddingExperience, setIsAddingExperience] = useState(false);
  const [isEditingExperience, setIsEditingExperience] = useState(false);
  const [editingExperienceId, setEditingExperienceId] = useState<string | null>(null);
  const [isSaving, setIsSaving] = useState(false);
  const [userId, setUserId] = useState<string | null>(null);
  const [resetFormState, setResetFormState] = useState(false);
<<<<<<< HEAD
  const [allSkills, setAllSkills] = useState<Array<{ id: string, name: string, level: number }>>([]);
  const [isFetchingExperiences, setIsFetchingExperiences] = useState(false);

  const [formHeight, setFormHeight] = useState<number | "auto">("auto");
  const formRef = useRef<HTMLDivElement>(null);
  const hasFetchedExperiences = useRef(false);

  // Update skills state and notify parent component - memoized to prevent recreation
  const updateGlobalSkills = useCallback((updatedExperiences: ExperienceItem[]) => {
    const newSkillsList: Array<{ id: string, name: string, level: number }> = [];
    
    updatedExperiences.forEach(exp => {
      if (exp.skills && Array.isArray(exp.skills)) {
        exp.skills.forEach(skill => {
          const existingSkillIndex = newSkillsList.findIndex(s => s.id === skill.id);
          if (existingSkillIndex === -1) {
            newSkillsList.push({
              id: skill.id || '',
              name: skill.name,
              level: skill.level
            });
          } else {
            // If the skill exists, update it with the highest level
            newSkillsList[existingSkillIndex].level = Math.max(
              newSkillsList[existingSkillIndex].level,
              skill.level
            );
          }
        });
      }
    });
    
    setAllSkills(newSkillsList);
    
    // Notify parent component
    if (onSkillsChanged) {
      onSkillsChanged(newSkillsList);
    }
  }, [onSkillsChanged]);

  // Fetch user ID and experiences on component mount only
=======
  const [showSkillLevelSelect, setShowSkillLevelSelect] = useState(false);

  const formRef = useRef<HTMLDivElement>(null);
  const searchRef = useRef<HTMLDivElement>(null);
  const [formHeight, setFormHeight] = useState<number | "auto">("auto");
  const formRef = useRef<HTMLDivElement>(null);

  // Fetch user ID and experiences on component mount
>>>>>>> 5c70b7ba
  useEffect(() => {
    const fetchUserId = async () => {
      if (isFetchingExperiences || hasFetchedExperiences.current) return;
      
      setIsFetchingExperiences(true);
      
      try {
        const supabase = createClient();
        const { data: { user } } = await supabase.auth.getUser();
        
<<<<<<< HEAD
        if (user) {
          setUserId(user.id);
          
          // If we have a user ID, check cache first before fetching from DB
          if (user.id) {
            if (experiencesCache[user.id]) {
              // Use cached experiences if available
              const cachedExperiences = experiencesCache[user.id];
              setExperiences(cachedExperiences);
              updateGlobalSkills(cachedExperiences);
              hasFetchedExperiences.current = true;
              return;
            }
            
            const fetchedExperiences = await getUserExperiences(user.id);
            if (fetchedExperiences && fetchedExperiences.length > 0) {
              console.log("Fetched experiences:", fetchedExperiences);
              
              const formattedExperiences = fetchedExperiences.map(exp => {
                // Map the skills correctly from the DB format
                const mappedSkills = Array.isArray(exp.habilidades) 
                  ? exp.habilidades.map((skill: any) => ({
                      id: skill.id_habilidad,
                      name: skill.titulo || '',
                      level: skill.nivel_experiencia || 1
                    })) 
                  : [];
                
                return {
                  id: exp.id_experiencia,
                  company: exp.compañia,
                  position: exp.posicion,
                  startDate: exp.fecha_inicio,
                  endDate: exp.fecha_fin,
                  description: exp.descripcion,
                  isCurrentPosition: exp.fecha_fin === null,
                  skills: mappedSkills
                };
              });
              
              // Store in cache for future reference
              experiencesCache[user.id] = formattedExperiences;
              
              setExperiences(formattedExperiences);
              updateGlobalSkills(formattedExperiences);
            }
            
            hasFetchedExperiences.current = true;
=======
        // If we have a user ID, try to fetch from database
        if (user.id) {
          const fetchedExperiences = await getUserExperiences(user.id);
          if (fetchedExperiences && fetchedExperiences.length > 0) {
            const formattedExperiences = fetchedExperiences.map(exp => ({
              id: exp.id_experiencia,
              company: exp.compañia,
              position: exp.posicion,
              startDate: exp.fecha_inicio,
              endDate: exp.fecha_fin,
              description: exp.descripcion,
              isCurrentPosition: exp.fecha_fin === null,
              skills: exp.habilidades ? exp.habilidades.map((skill: any) => ({
                id: skill.id_habilidad,
                name: skill.titulo,
                level: skill.nivel_experiencia || 1
              })) : []
            }));
            setExperiences(formattedExperiences);
            
            // Extract all skills from experiences and maintain them in state
            const extractedSkills: Array<{ id: string, name: string, level: number }> = [];
            formattedExperiences.forEach(exp => {
              if (exp.skills && Array.isArray(exp.skills)) {
                exp.skills.forEach(skill => {
                  const existingSkill = extractedSkills.find(s => s.id === skill.id);
                  if (!existingSkill) {
                    extractedSkills.push({
                      id: skill.id,
                      name: skill.name,
                      level: skill.level
                    });
                  } else {
                    // Keep the highest level if skill appears in multiple experiences
                    existingSkill.level = Math.max(existingSkill.level, skill.level);
                  }
                });
              }
            });
            
            setAllSkills(extractedSkills);
            
            // Notify parent of skills change
            if (onSkillsChanged) {
              onSkillsChanged(extractedSkills);
            }
>>>>>>> 5c70b7ba
          }
        }
      } catch (error) {
        console.error("Error fetching user experiences:", error);
      } finally {
        setIsFetchingExperiences(false);
      }
    };
    
    fetchUserId();
    
    // We're using useRef to ensure this only runs once on mount,
    // so we can safely disable the exhaustive deps warning
    // eslint-disable-next-line react-hooks/exhaustive-deps
  }, []);

<<<<<<< HEAD
=======
  // Effect to handle skill search
  useEffect(() => {
    const handleSkillSearch = async () => {
      if (skillInput.trim().length < 2) {
        setSkillSearchResults([]);
        return;
      }

      setIsSearching(true);
      const results = await searchSkills(skillInput);
      setSkillSearchResults(results);
      setIsSearching(false);
    };

    // Debounce the search to avoid excessive API calls
    const debounceTimeout = setTimeout(handleSkillSearch, 300);

    return () => {
      clearTimeout(debounceTimeout);
    };
  }, [skillInput]);

  // Effect to handle clicks outside of search results
  useEffect(() => {
    function handleClickOutside(event: MouseEvent) {
      if (searchRef.current && !searchRef.current.contains(event.target as Node)) {
        setSkillSearchResults([]);
      }
    }

    document.addEventListener("mousedown", handleClickOutside);
    return () => {
      document.removeEventListener("mousedown", handleClickOutside);
    };
  }, []);

>>>>>>> 5c70b7ba
  // Effect to handle form height calculation
  useEffect(() => {
    if (isAddingExperience && formRef.current) {
      setTimeout(() => {
        if (formRef.current) {
          const height = formRef.current.offsetHeight;
          setFormHeight(height);
        }
      }, 50);
    }
  }, [isAddingExperience]);

<<<<<<< HEAD
=======
  // Update skills state and notify parent component
  const updateGlobalSkills = (updatedExperiences: ExperienceItem[]) => {
    const newSkillsList: Array<{ id: string, name: string, level: number }> = [];
    
    updatedExperiences.forEach(exp => {
      if (exp.skills && Array.isArray(exp.skills)) {
        exp.skills.forEach(skill => {
          const existingSkillIndex = newSkillsList.findIndex(s => s.id === skill.id);
          if (existingSkillIndex === -1) {
            newSkillsList.push({
              id: skill.id || '',
              name: skill.name,
              level: skill.level
            });
          } else {
            // If the skill exists, update it with the highest level
            newSkillsList[existingSkillIndex].level = Math.max(
              newSkillsList[existingSkillIndex].level,
              skill.level
            );
          }
        });
      }
    });
    
    setAllSkills(newSkillsList);
    
    // Notify parent component
    if (onSkillsChanged) {
      onSkillsChanged(newSkillsList);
    }
  };

>>>>>>> 5c70b7ba
  // Handle adding a new experience
  const handleAddExperience = async () => {
    if (!userId) return;
    
    setIsSaving(true);
    
    try {
      const { success, id } = await createUserExperience(userId, newExperience);
      
      if (success && id) {
        // Add skills to experience
        if (newExperience.skills && newExperience.skills.length > 0) {
          for (const skill of newExperience.skills) {
<<<<<<< HEAD
            const response = await addSkillToExperience(
=======
            await addSkillToExperience(
>>>>>>> 5c70b7ba
              skill.name, 
              id, 
              userId, 
              skill.level
            );
<<<<<<< HEAD
            
            if (response.success && response.skillId) {
              // Update the skill ID for future reference
              skill.id = response.skillId;
            }
=======
>>>>>>> 5c70b7ba
          }
        }

        const finalExperience = {
          ...newExperience,
          id,
          endDate: newExperience.isCurrentPosition ? null : newExperience.endDate
        };
        
<<<<<<< HEAD
        const updatedExperiences = [...experiences, finalExperience];
        // Update cache
        if (userId) {
          experiencesCache[userId] = updatedExperiences;
        }
        
        setExperiences(updatedExperiences);
        updateGlobalSkills(updatedExperiences);
        resetForm();
=======
        setExperiences([...experiences, finalExperience]);
        setNewExperience({
          company: "",
          position: "",
          startDate: "",
          endDate: "",
          description: "",
          isCurrentPosition: false,
          skills: []
        });
        setSkillInput("");
        setIsAddingExperience(false);
        
        // Use event emitter to notify other components about new skills
        if (newExperience.skills && newExperience.skills.length > 0) {
          EventEmitter.emit('skillsUpdated', newExperience.skills.map(skill => skill.name));
        }
>>>>>>> 5c70b7ba
      } else {
        console.error("Error saving experience");
      }
    } catch (error) {
      console.error("Exception saving experience:", error);
    } finally {
      setIsSaving(false);
    }
  };

<<<<<<< HEAD
  // Handle editing an experience
  const handleEditExperience = (experience: ExperienceItem) => {
=======
  const handleEditExperience = (experience: ExperienceWithDates) => {
>>>>>>> 5c70b7ba
    setNewExperience({
      ...experience,
      skills: experience.skills || []
    });
    setEditingExperienceId(experience.id || null);
    setIsEditingExperience(true);
    setIsAddingExperience(true);
  };

  // Handle updating an experience
  const handleUpdateExperience = async () => {
    if (!userId || !editingExperienceId) return;
    
    setIsSaving(true);
    
    try {
      const { success } = await updateUserExperience(editingExperienceId, userId, newExperience);
      
      if (success) {
<<<<<<< HEAD
        // Get the existing experience to compare skills
        const existingExperience = experiences.find(exp => exp.id === editingExperienceId);
        const existingSkills = existingExperience?.skills || [];
        
        // Find skills that need to be removed (present in existing but not in new)
        const skillsToRemove = existingSkills.filter(existingSkill => 
          !newExperience.skills?.some(newSkill => 
            newSkill.id === existingSkill.id
          )
        );
        
        // Remove skills that are no longer associated with this experience
        for (const skill of skillsToRemove) {
          if (skill.id) {
            await removeSkillFromExperience(skill.id, editingExperienceId, userId);
          }
        }
        
        // Update or add skills for the experience
        if (newExperience.skills) {
=======
        // Update the skills for the experience
        if (newExperience.skills) {
          // First, ensure all new skills are added with correct levels
>>>>>>> 5c70b7ba
          for (const skill of newExperience.skills) {
            if (skill.id) {
              // Update existing skill level
              await updateSkillLevel(
                skill.id,
                editingExperienceId,
                userId,
                skill.level
              );
            } else {
              // Add new skill
<<<<<<< HEAD
              const response = await addSkillToExperience(
=======
              await addSkillToExperience(
>>>>>>> 5c70b7ba
                skill.name,
                editingExperienceId,
                userId,
                skill.level
              );
<<<<<<< HEAD
              
              if (response.success && response.skillId) {
                // Update the skill ID for future reference
                skill.id = response.skillId;
              }
=======
>>>>>>> 5c70b7ba
            }
          }
        }

        const updatedExperiences = experiences.map(exp => 
          exp.id === editingExperienceId 
            ? { ...newExperience, id: editingExperienceId, endDate: newExperience.isCurrentPosition ? null : newExperience.endDate } 
            : exp
        );
        
        // Update cache
        if (userId) {
          experiencesCache[userId] = updatedExperiences;
        }
        
        setExperiences(updatedExperiences);
<<<<<<< HEAD
        updateGlobalSkills(updatedExperiences);
        resetForm();
=======
        setNewExperience({
          company: "",
          position: "",
          startDate: "",
          endDate: "",
          description: "",
          isCurrentPosition: false,
          skills: []
        });
        setSkillInput("");
        setIsEditingExperience(false);
        setEditingExperienceId(null);
        setIsAddingExperience(false);
        
        // Use event emitter to notify other components about updated skills
        const allSkills = updatedExperiences.reduce((acc: string[], exp) => {
          if (exp.skills && exp.skills.length > 0) {
            return [...acc, ...exp.skills.map(skill => skill.name)];
          }
          return acc;
        }, []);
        
        if (allSkills.length > 0) {
          EventEmitter.emit('skillsUpdated', allSkills);
        }
>>>>>>> 5c70b7ba
      } else {
        console.error("Error updating experience");
      }
    } catch (error) {
      console.error("Exception updating experience:", error);
    } finally {
      setIsSaving(false);
    }
  };

  // Handle removing an experience
  const handleRemoveExperience = async (index: number, id?: string) => {
<<<<<<< HEAD
    if (!userId || !id) return;
    
    try {
      // Get the experience to find its skills
      const experienceToRemove = experiences.find(exp => exp.id === id);
      if (experienceToRemove?.skills) {
        // Remove all skills associated with this experience
        for (const skill of experienceToRemove.skills) {
          if (skill.id) {
            await removeSkillFromExperience(skill.id, id, userId);
          }
        }
      }
      
=======
    if (id && userId) {
>>>>>>> 5c70b7ba
      const { success } = await deleteUserExperience(id, userId);
      
      if (success) {
        const updatedExperiences = [...experiences];
        updatedExperiences.splice(index, 1);
        
        // Update cache
        if (userId) {
          experiencesCache[userId] = updatedExperiences;
        }
        
        setExperiences(updatedExperiences);
        updateGlobalSkills(updatedExperiences);
      } else {
        console.error("Error deleting experience");
      }
<<<<<<< HEAD
    } catch (error) {
      console.error("Error removing experience:", error);
=======
    } else {
      const updatedExperiences = [...experiences];
      updatedExperiences.splice(index, 1);
      setExperiences(updatedExperiences);
>>>>>>> 5c70b7ba
    }
  };

  // Handle canceling edit
  const handleCancelEdit = () => {
    setIsAddingExperience(false);
    setResetFormState(true);
  };

  // Reset form after operation completes
  const resetForm = () => {
    setNewExperience({
      company: "",
      position: "",
      startDate: "",
      endDate: "",
      description: "",
      isCurrentPosition: false,
      skills: []
    });
    setIsEditingExperience(false);
    setEditingExperienceId(null);
    setIsAddingExperience(false);
  };

  // Handle animation completion
  const handleAnimationComplete = () => {
    if (resetFormState) {
<<<<<<< HEAD
      resetForm();
=======
      setNewExperience({
        company: "",
        position: "",
        startDate: "",
        endDate: "",
        description: "",
        isCurrentPosition: false,
        skills: []
      });
      setSkillInput("");
      setIsEditingExperience(false);
      setEditingExperienceId(null);
>>>>>>> 5c70b7ba
      setResetFormState(false);
    }
  };

<<<<<<< HEAD
=======
  const handleCurrentPositionChange = (e: React.ChangeEvent<HTMLInputElement>) => {
    setNewExperience({
      ...newExperience,
      isCurrentPosition: e.target.checked,
      endDate: e.target.checked ? null : newExperience.endDate
    });
  };

  const handleAddSkill = (skillId?: string, skillTitle?: string) => {
    if (selectedSkill) {
      const newSkill = {
        id: skillId || selectedSkill.id,
        name: skillTitle || selectedSkill.name,
        level: selectedSkill.level
      };
      
      if (!newExperience.skills?.some(s => s.name.toLowerCase() === newSkill.name.toLowerCase())) {
        setNewExperience({
          ...newExperience,
          skills: [...(newExperience.skills || []), newSkill]
        });
      }
      
      setSelectedSkill(null);
      setShowSkillLevelSelect(false);
      setSkillInput("");
      setSkillSearchResults([]);
    } else if (skillTitle) {
      setSelectedSkill({
        id: skillId,
        name: skillTitle,
        level: 1
      });
      setShowSkillLevelSelect(true);
      setSkillInput("");
    } else if (skillInput.trim()) {
      setSelectedSkill({
        name: skillInput.trim(),
        level: 1
      });
      setShowSkillLevelSelect(true);
    }
  };

  const handleSkillLevelSelect = (level: number) => {
    if (selectedSkill) {
      const newSkill = {
        id: selectedSkill.id,
        name: selectedSkill.name,
        level
      };
      
      if (!newExperience.skills?.some(s => s.name.toLowerCase() === newSkill.name.toLowerCase())) {
        setNewExperience({
          ...newExperience,
          skills: [...(newExperience.skills || []), newSkill]
        });
      }
      
      setSelectedSkill(null);
      setShowSkillLevelSelect(false);
      setSkillInput("");
    }
  };

  const handleUpdateSkillLevel = (skillIndex: number, level: number) => {
    if (newExperience.skills) {
      const updatedSkills = [...newExperience.skills];
      updatedSkills[skillIndex] = {
        ...updatedSkills[skillIndex],
        level
      };
      
      setNewExperience({
        ...newExperience,
        skills: updatedSkills
      });
    }
  };

  const handleRemoveSkill = (skillIndex: number) => {
    if (newExperience.skills) {
      const updatedSkills = [...newExperience.skills];
      updatedSkills.splice(skillIndex, 1);
      
      setNewExperience({
        ...newExperience,
        skills: updatedSkills
      });
    }
  };

  const handleSkillInputKeyDown = (e: React.KeyboardEvent) => {
    if (e.key === 'Enter') {
      e.preventDefault();
      if (skillSearchResults.length > 0) {
        const firstResult = skillSearchResults[0];
        handleAddSkill(firstResult.id, firstResult.titulo);
      } else if (skillInput.trim()) {
        handleAddSkill(undefined, skillInput.trim());
      }
    }
  };

>>>>>>> 5c70b7ba
  if (loading) {
    return <SkeletonExperience />;
  }

  return (
    <div className="bg-white rounded-xl shadow-lg p-6 mb-6 border border-gray-100 hover:border-[#A100FF20] transition-all duration-300">
      <div className="flex justify-between items-center mb-6 pb-3 border-b border-gray-100">
        <h2 className="text-xl font-bold flex items-center">
          <span className="bg-[#A100FF20] p-2 rounded-md mr-2 shadow-sm">
            <FiBriefcase className="h-5 w-5 text-[#A100FF]" />
          </span>
          Experiencia
        </h2>
        <button 
          className="px-3 py-2 bg-gradient-to-r from-[#A100FF] to-[#8A00E3] rounded-md hover:from-[#8A00E3] hover:to-[#7500C0] transition-all duration-300 flex items-center gap-2 shadow-sm"
          onClick={() => setIsAddingExperience(true)}
          disabled={isAddingExperience}
        >
          <FiPlus size={16} className="text-white" />
          <span className="text-white font-medium">Añadir Experiencia</span>
        </button>
      </div>
      
      <AnimatePresence mode="wait" onExitComplete={handleAnimationComplete}>
        {isAddingExperience && (
          <motion.div
            key="experience-form" 
            initial={{ opacity: 0, height: 0 }}
            animate={{ 
              opacity: 1, 
              height: formHeight,
              marginBottom: 32
            }}
            exit={{ 
              opacity: 0, 
              height: 0,
              marginBottom: 0 
            }}
            transition={{ 
              type: "tween",
<<<<<<< HEAD
=======
              type: "tween",
>>>>>>> 5c70b7ba
              duration: 0.4,
              ease: "easeInOut"
            }}
            className="overflow-hidden"
          >
<<<<<<< HEAD
            <div ref={formRef}>
              <ExperienceEditForm
                formData={newExperience}
                onFormChange={setNewExperience}
                onSave={isEditingExperience ? handleUpdateExperience : handleAddExperience}
                onCancel={handleCancelEdit}
                isEditing={isEditingExperience}
                isSaving={isSaving}
              />
=======
            <div 
              ref={formRef}
              className="p-6 border border-[#A100FF20] rounded-lg bg-gradient-to-b from-[#A100FF08] to-transparent backdrop-blur-sm shadow-md"
            >
              <h3 className="font-medium mb-5 text-lg text-gray-800 border-b pb-2 border-[#A100FF20]">
                {isEditingExperience ? 'Editar experiencia laboral' : 'Nueva experiencia laboral'}
              </h3>
              
              <div className="space-y-5">
                <div className="grid grid-cols-1 md:grid-cols-2 gap-5">
                  <div className="transition-all duration-300 focus-within:scale-[1.01]">
                    <label className="block text-sm font-medium text-gray-700 mb-1.5">Empresa</label>
                    <div className="relative">
                      <span className="absolute left-3 top-2.5 text-gray-500">
                        <RiBuilding4Line size={16} />
                      </span>
                      <input
                        type="text"
                        className="w-full p-2 pl-9 border border-gray-300 rounded-lg focus:outline-none focus:ring-2 focus:ring-[#A100FF] focus:border-[#A100FF] bg-white transition-all duration-300"
                        value={newExperience.company}
                        onChange={(e) => setNewExperience({...newExperience, company: e.target.value})}
                        placeholder="Nombre de la empresa"
                      />
                    </div>
                  </div>
                  
                  <div className="transition-all duration-300 focus-within:scale-[1.01]">
                    <label className="block text-sm font-medium text-gray-700 mb-1.5">Posición</label>
                    <div className="relative">
                      <span className="absolute left-3 top-2.5 text-gray-500">
                        <FiBriefcase size={16} />
                      </span>
                      <input
                        type="text"
                        className="w-full p-2 pl-9 border border-gray-300 rounded-lg focus:outline-none focus:ring-2 focus:ring-[#A100FF] focus:border-[#A100FF] bg-white transition-all duration-300"
                        value={newExperience.position}
                        onChange={(e) => setNewExperience({...newExperience, position: e.target.value})}
                        placeholder="Título del cargo"
                      />
                    </div>
                  </div>
                </div>
                
                <div className="grid grid-cols-1 md:grid-cols-2 gap-5">
                  <div className="transition-all duration-300 focus-within:scale-[1.01]">
                    <label className="block text-sm font-medium text-gray-700 mb-1.5">Fecha de inicio</label>
                    <div className="relative">
                      <span className="absolute left-3 top-2.5 text-gray-500">
                        <FiCalendar size={16} />
                      </span>
                      <input
                        type="date"
                        className="w-full p-2 pl-9 border border-gray-300 rounded-lg focus:outline-none focus:ring-2 focus:ring-[#A100FF] focus:border-[#A100FF] bg-white transition-all duration-300 cursor-pointer"
                        value={newExperience.startDate}
                        onChange={(e) => setNewExperience({...newExperience, startDate: e.target.value})}
                        style={{colorScheme: 'light'}}
                      />
                    </div>
                  </div>
                  
                  <div className={`transition-all duration-300 focus-within:scale-[1.01] ${newExperience.isCurrentPosition ? 'opacity-50' : ''}`}>
                    <label className="block text-sm font-medium text-gray-700 mb-1.5">Fecha de fin</label>
                    <div className="relative">
                      <span className="absolute left-3 top-2.5 text-gray-500">
                        <FiCalendar size={16} />
                      </span>
                      <input
                        type="date"
                        className="w-full p-2 pl-9 border border-gray-300 rounded-lg focus:outline-none focus:ring-2 focus:ring-[#A100FF] focus:border-[#A100FF] bg-white transition-all duration-300 cursor-pointer"
                        value={newExperience.endDate || ''}
                        onChange={(e) => setNewExperience({...newExperience, endDate: e.target.value})}
                        disabled={newExperience.isCurrentPosition}
                        style={{colorScheme: 'light'}}
                      />
                    </div>
                  </div>
                </div>
                
                <div className="flex items-center my-3 bg-gray-50 p-3 rounded-lg border border-gray-200 hover:border-[#A100FF40] transition-all duration-300">
                  <label className="flex items-center w-full cursor-pointer" onClick={(e) => {
                    e.preventDefault();
                    handleCurrentPositionChange({
                      target: { checked: !newExperience.isCurrentPosition }
                    } as React.ChangeEvent<HTMLInputElement>);
                  }}>
                    <div className="relative">
                      <input
                        id="current-position"
                        type="checkbox"
                        checked={newExperience.isCurrentPosition}
                        onChange={handleCurrentPositionChange}
                        className="sr-only"
                      />
                      <div className={`w-10 h-5 rounded-full transition-colors duration-300 ease-in-out ${newExperience.isCurrentPosition ? 'bg-[#A100FF]' : 'bg-gray-300'}`}>
                        <div className={`absolute left-0.5 top-0.5 bg-white w-4 h-4 rounded-full transition-transform duration-300 ease-in-out shadow-md ${newExperience.isCurrentPosition ? 'translate-x-5' : 'translate-x-0'}`}></div>
                      </div>
                    </div>
                    <span className="ml-3 text-sm font-medium text-gray-700 select-none">
                      Trabajo actualmente aquí
                    </span>
                  </label>
                </div>
                
                <div className="transition-all duration-300 focus-within:scale-[1.01]">
                  <label className="block text-sm font-medium text-gray-700 mb-1.5">Descripción</label>
                  <textarea
                    className="w-full p-3 border border-gray-300 rounded-lg focus:outline-none focus:ring-2 focus:ring-[#A100FF] focus:border-[#A100FF] bg-white transition-all duration-300"
                    rows={3}
                    value={newExperience.description}
                    onChange={(e) => setNewExperience({...newExperience, description: e.target.value})}
                    placeholder="Describe tus responsabilidades y logros en este cargo"
                    style={{ resize: "none" }}
                  />
                </div>
                
                <div className="transition-all duration-300 focus-within:scale-[1.01]">
                  <label className="block text-sm font-medium text-gray-700 mb-1.5">
                    Habilidades adquiridas
                  </label>
                  
                  <div className="bg-gray-50 p-4 rounded-lg border border-gray-200 shadow-sm">
                    {showSkillLevelSelect && selectedSkill && (
                      <div className="mb-4 bg-white p-3 rounded-lg border border-gray-200 shadow-sm">
                        <p className="text-sm font-medium text-gray-700 mb-2">
                          Selecciona tu nivel de experiencia para <span className="text-[#A100FF]">{selectedSkill.name}</span>:
                        </p>
                        <div className="flex flex-wrap gap-2">
                          <button
                            onClick={() => handleSkillLevelSelect(1)}
                            className="px-3 py-1.5 bg-blue-100 text-blue-700 rounded-md text-sm border border-blue-200 hover:bg-blue-200 transition-colors"
                          >
                            Principiante
                          </button>
                          <button
                            onClick={() => handleSkillLevelSelect(2)}
                            className="px-3 py-1.5 bg-yellow-100 text-yellow-700 rounded-md text-sm border border-yellow-200 hover:bg-yellow-200 transition-colors"
                          >
                            Intermedio
                          </button>
                          <button
                            onClick={() => handleSkillLevelSelect(3)}
                            className="px-3 py-1.5 bg-green-100 text-green-700 rounded-md text-sm border border-green-200 hover:bg-green-200 transition-colors"
                          >
                            Profesional
                          </button>
                          <button 
                            onClick={() => {
                              setSelectedSkill(null);
                              setShowSkillLevelSelect(false);
                            }}
                            className="px-3 py-1.5 bg-gray-100 text-gray-700 rounded-md text-sm border border-gray-200 hover:bg-gray-200 transition-colors ml-auto"
                          >
                            Cancelar
                          </button>
                        </div>
                      </div>
                    )}
                    
                    {!showSkillLevelSelect && (
                      <div className="relative" ref={searchRef}>
                        <div className="flex items-center mb-3">
                          <div className="relative flex-grow">
                            <span className="absolute left-3 top-2.5 text-gray-500">
                              <FiSearch size={16} />
                            </span>
                            <input
                              type="text"
                              className="w-full p-2 pl-9 border border-gray-300 rounded-lg focus:outline-none focus:ring-2 focus:ring-[#A100FF] focus:border-[#A100FF] bg-white shadow-sm transition-all duration-300"
                              value={skillInput}
                              onChange={(e) => setSkillInput(e.target.value)}
                              placeholder="Buscar o añadir una habilidad (ej. React, Python)"
                              onKeyDown={handleSkillInputKeyDown}
                            />
                          </div>
                          <button 
                            className="ml-2 h-[38px] px-3 bg-gray-100 text-gray-700 rounded-lg hover:bg-gray-200 border border-gray-300 transition-all duration-300 font-medium flex items-center gap-1 shadow-sm disabled:opacity-50 text-sm"
                            onClick={() => handleAddSkill()}
                            disabled={!skillInput.trim()}
                            type="button"
                          >
                            <FiPlus size={14} /> Añadir
                          </button>
                        </div>

                        {skillSearchResults.length > 0 && (
                          <div className="absolute z-10 w-full bg-white mt-1 border border-gray-200 rounded-md shadow-lg max-h-60 overflow-auto">
                            {skillSearchResults.map((skill) => (
                              <div
                                key={skill.id}
                                className="px-4 py-2 hover:bg-gray-100 cursor-pointer text-sm"
                                onClick={() => handleAddSkill(skill.id, skill.titulo)}
                              >
                                {skill.titulo}
                              </div>
                            ))}
                          </div>
                        )}
                      </div>
                    )}
                    
                    <div className="flex flex-wrap gap-2 mt-3">
                      {newExperience.skills && newExperience.skills.length > 0 ? (
                        newExperience.skills.map((skill, index) => (
                          <div
                            key={index}
                            className={`flex items-center gap-1 px-3 py-1.5 rounded-md shadow-sm border transition-all duration-300 ${skillLevelClasses[skill.level]}`}
                          >
                            <span className="text-sm font-medium">{skill.name}</span>
                            <div className="relative ml-1 group">
                              <span className="text-xs px-1 rounded bg-white bg-opacity-50">
                                {skillLevelLabels[skill.level]}
                              </span>
                              
                              <div className="absolute hidden group-hover:flex flex-col bg-white border border-gray-200 rounded-md shadow-lg p-1 z-10 right-0 top-full mt-1 w-32">
                                <button 
                                  className="text-xs px-2 py-1 hover:bg-blue-100 text-blue-700 rounded text-left"
                                  onClick={() => handleUpdateSkillLevel(index, 1)}
                                >
                                  Principiante
                                </button>
                                <button 
                                  className="text-xs px-2 py-1 hover:bg-yellow-100 text-yellow-700 rounded text-left"
                                  onClick={() => handleUpdateSkillLevel(index, 2)}
                                >
                                  Intermedio
                                </button>
                                <button 
                                  className="text-xs px-2 py-1 hover:bg-green-100 text-green-700 rounded text-left"
                                  onClick={() => handleUpdateSkillLevel(index, 3)}
                                >
                                  Profesional
                                </button>
                              </div>
                            </div>
                            <button
                              onClick={() => handleRemoveSkill(index)}
                              className="ml-1 text-gray-500 hover:text-red-500 transition-colors"
                              title="Eliminar habilidad"
                            >
                              <FiX size={16} />
                            </button>
                          </div>
                        ))
                      ) : (
                        <p className="text-gray-500 text-sm italic px-2 py-2">
                          Añade las competencias adquiridas en esta posición.
                        </p>
                      )}
                    </div>
                  </div>
                </div>
                
                <div className="flex justify-end space-x-3 pt-4 sticky bottom-0">
                  <button 
                    className="px-4 py-2.5 bg-gradient-to-r from-red-600 to-red-700 rounded-lg hover:from-red-700 hover:to-red-800 transition-all duration-300 shadow-sm font-medium flex items-center gap-2"
                    onClick={handleCancelEdit}
                    type="button"
                    disabled={isSaving}
                  >
                    <FiX size={16} className="text-white" />
                    <span className="text-white">Cancelar</span>
                  </button>
                  <button 
                    className="px-4 py-2.5 bg-gradient-to-r from-[#A100FF] to-[#8A00E3] rounded-lg hover:from-[#8A00E3] hover:to-[#7500C0] transition-all duration-300 shadow-sm font-medium flex items-center gap-2 disabled:opacity-50"
                    onClick={isEditingExperience ? handleUpdateExperience : handleAddExperience}
                    disabled={isSaving || !newExperience.company || !newExperience.position || !newExperience.startDate || (!newExperience.endDate && !newExperience.isCurrentPosition)}
                    type="button"
                  >
                    <FiCheck size={16} className="text-white" />
                    <span className="text-white">
                      {isEditingExperience ? 'Guardar cambios' : 'Agregar'}
                      {isSaving && '...'}
                    </span>
                  </button>
                </div>
              </div>
>>>>>>> 5c70b7ba
            </div>
          </motion.div>
        )}
      </AnimatePresence>
      
      {!isAddingExperience && (
        <ExperienceList
          experiences={experiences}
          onEdit={handleEditExperience}
          onRemove={handleRemoveExperience}
          isAddingExperience={isAddingExperience}
        />
      )}
<<<<<<< HEAD
=======
      
      <div className="mt-4">
        {experiences.map((exp, index) => (
          <motion.div 
            key={exp.id || index}
            initial={{ opacity: 0, scale: 0.95 }}
            animate={{ opacity: 1, scale: 1 }}
            transition={{ duration: 0.3 }}
            className="mb-4 last:mb-0"
          >
            <div className="group">
              <div className="flex flex-col md:flex-row items-start rounded-lg overflow-hidden bg-white transition-all duration-300 ease-in-out hover:shadow-md border border-gray-100 hover:border-[#A100FF20]">
                <div className="w-full md:w-1 md:h-auto bg-gray-200 group-hover:bg-[#A100FF] transition-colors duration-300 md:self-stretch flex-shrink-0"></div>
                
                <div className="flex-grow p-4">
                  <div className="flex flex-col mb-3">
                    <h3 className="text-lg font-semibold text-gray-800 group-hover:text-[#A100FF] transition-colors duration-300">
                      {exp.position}
                    </h3>
                    
                    <div className="flex items-center">
                      <p className="text-[#A100FF] font-medium flex items-center gap-1">
                        <RiBuilding4Line size={14} className="text-gray-500" />
                        {exp.company}
                      </p>
                    </div>
                    
                    <div className="text-xs text-gray-500 flex items-center gap-1 mt-1.5">
                      <FiCalendar size={12} className="text-gray-400" />
                      <span className="inline-block">
                        {formatDateDisplay(exp.startDate)}
                        {exp.endDate ? 
                          <span> — {formatDateDisplay(exp.endDate)}</span> : 
                          <span className="text-[#A100FF80]"> — Presente</span>
                        }
                      </span>
                    </div>
                  </div>
                  
                  <div className="pt-1 border-t border-gray-100">
                    <p className="text-gray-600 text-sm whitespace-pre-line mt-2">{exp.description}</p>
                  </div>
                  
                  {exp.skills && exp.skills.length > 0 && (
                    <div className="mt-3 flex flex-wrap gap-2">
                      {exp.skills.map((skill, skillIndex) => (
                        <span 
                          key={skillIndex}
                          className={`px-2 py-0.5 rounded text-xs border ${skillLevelClasses[skill.level]}`}
                        >
                          {skill.name}
                          <span className="ml-1 text-xs opacity-80">
                            • {skillLevelLabels[skill.level]}
                          </span>
                        </span>
                      ))}
                    </div>
                  )}
                </div>
                
                <div className="self-start p-3 flex flex-col gap-2">
                  <button 
                    className="p-1.5 text-gray-400 hover:text-[#A100FF] hover:bg-[#A100FF10] rounded-full transition-all duration-300"
                    onClick={() => handleEditExperience(exp)}
                    title="Editar experiencia"
                    disabled={isAddingExperience}
                  >
                    <FiEdit2 size={15} />
                  </button>
                  <button 
                    className="p-1.5 text-gray-400 hover:text-red-500 hover:bg-red-50 rounded-full transition-all duration-300"
                    onClick={() => handleRemoveExperience(index, exp.id)}
                    title="Eliminar experiencia"
                    disabled={isAddingExperience}
                  >
                    <FiTrash2 size={15} />
                  </button>
                </div>
              </div>
            </div>
          </motion.div>
        ))}
      </div>
>>>>>>> 5c70b7ba
    </div>
  );
}<|MERGE_RESOLUTION|>--- conflicted
+++ resolved
@@ -1,16 +1,5 @@
 /* eslint-disable @typescript-eslint/no-explicit-any */
 /* eslint-disable @typescript-eslint/no-unused-vars */
-<<<<<<< HEAD
-import React, { useState, useEffect, useRef, useCallback } from "react";
-import { FiPlus, FiBriefcase } from "react-icons/fi";
-import { motion, AnimatePresence } from "framer-motion";
-import { SkeletonExperience } from "./SkeletonProfile";
-import { getUserExperiences, createUserExperience, updateUserExperience, deleteUserExperience } from "@/utils/database/client/experienceSync";
-import { addSkillToExperience, updateSkillLevel, removeSkillFromExperience } from "@/utils/database/client/skillsSync";
-import { createClient } from '@/utils/supabase/client';
-import ExperienceEditForm, { ExperienceFormData, ExperienceSkill } from "./experience/ExperienceEditForm";
-import ExperienceList, { ExperienceItem } from "./experience/ExperienceList";
-=======
 import React, { useState, useEffect, useRef } from "react";
 import { FiPlus, FiTrash2, FiX, FiCalendar, FiBriefcase, FiCheck, FiEdit2, FiSearch } from "react-icons/fi";
 import { RiBuilding4Line } from "react-icons/ri";
@@ -21,7 +10,6 @@
 import { searchSkills, addSkillToExperience, removeSkillFromExperience, updateSkillLevel } from "@/utils/database/client/skillsSync";
 import { createClient } from '@/utils/supabase/client';
 import { EventEmitter } from '@/utils/eventEmitter';
->>>>>>> 5c70b7ba
 
 interface Experience {
   company: string;
@@ -30,8 +18,6 @@
   description: string;
 }
 
-<<<<<<< HEAD
-=======
 interface ExperienceSkill {
   id?: string;
   name: string;
@@ -49,7 +35,6 @@
   skills?: ExperienceSkill[]; // Update to include the level
 }
 
->>>>>>> 5c70b7ba
 interface ExperienceSectionProps {
   initialExperiences: Experience[];
   loading?: boolean;
@@ -82,12 +67,6 @@
   return { startDate, endDate };
 };
 
-<<<<<<< HEAD
-// Create a cache object outside the component to store fetched experiences
-const experiencesCache: Record<string, any> = {};
-
-=======
->>>>>>> 5c70b7ba
 export default function ExperienceSection({ initialExperiences, loading = false, onSkillsChanged }: ExperienceSectionProps) {
   const initialExperiencesWithDates: ExperienceItem[] = initialExperiences.map(exp => {
     const { startDate, endDate } = extractDatesFromPeriod(exp.period);
@@ -99,11 +78,8 @@
       description: exp.description,
       isCurrentPosition: endDate === null,
       skills: [] // Initialize empty skills array
-<<<<<<< HEAD
-=======
       isCurrentPosition: endDate === null,
       skills: [] // Initialize empty skills array
->>>>>>> 5c70b7ba
     };
   });
 
@@ -116,11 +92,8 @@
     description: "",
     isCurrentPosition: false,
     skills: [] // Initialize empty skills array
-<<<<<<< HEAD
-=======
     isCurrentPosition: false,
     skills: [] // Initialize empty skills array
->>>>>>> 5c70b7ba
   });
   const [skillInput, setSkillInput] = useState("");
   const [skillSearchResults, setSkillSearchResults] = useState<Array<{id: string, titulo: string}>>([]);
@@ -132,49 +105,6 @@
   const [isSaving, setIsSaving] = useState(false);
   const [userId, setUserId] = useState<string | null>(null);
   const [resetFormState, setResetFormState] = useState(false);
-<<<<<<< HEAD
-  const [allSkills, setAllSkills] = useState<Array<{ id: string, name: string, level: number }>>([]);
-  const [isFetchingExperiences, setIsFetchingExperiences] = useState(false);
-
-  const [formHeight, setFormHeight] = useState<number | "auto">("auto");
-  const formRef = useRef<HTMLDivElement>(null);
-  const hasFetchedExperiences = useRef(false);
-
-  // Update skills state and notify parent component - memoized to prevent recreation
-  const updateGlobalSkills = useCallback((updatedExperiences: ExperienceItem[]) => {
-    const newSkillsList: Array<{ id: string, name: string, level: number }> = [];
-    
-    updatedExperiences.forEach(exp => {
-      if (exp.skills && Array.isArray(exp.skills)) {
-        exp.skills.forEach(skill => {
-          const existingSkillIndex = newSkillsList.findIndex(s => s.id === skill.id);
-          if (existingSkillIndex === -1) {
-            newSkillsList.push({
-              id: skill.id || '',
-              name: skill.name,
-              level: skill.level
-            });
-          } else {
-            // If the skill exists, update it with the highest level
-            newSkillsList[existingSkillIndex].level = Math.max(
-              newSkillsList[existingSkillIndex].level,
-              skill.level
-            );
-          }
-        });
-      }
-    });
-    
-    setAllSkills(newSkillsList);
-    
-    // Notify parent component
-    if (onSkillsChanged) {
-      onSkillsChanged(newSkillsList);
-    }
-  }, [onSkillsChanged]);
-
-  // Fetch user ID and experiences on component mount only
-=======
   const [showSkillLevelSelect, setShowSkillLevelSelect] = useState(false);
 
   const formRef = useRef<HTMLDivElement>(null);
@@ -183,7 +113,6 @@
   const formRef = useRef<HTMLDivElement>(null);
 
   // Fetch user ID and experiences on component mount
->>>>>>> 5c70b7ba
   useEffect(() => {
     const fetchUserId = async () => {
       if (isFetchingExperiences || hasFetchedExperiences.current) return;
@@ -194,56 +123,6 @@
         const supabase = createClient();
         const { data: { user } } = await supabase.auth.getUser();
         
-<<<<<<< HEAD
-        if (user) {
-          setUserId(user.id);
-          
-          // If we have a user ID, check cache first before fetching from DB
-          if (user.id) {
-            if (experiencesCache[user.id]) {
-              // Use cached experiences if available
-              const cachedExperiences = experiencesCache[user.id];
-              setExperiences(cachedExperiences);
-              updateGlobalSkills(cachedExperiences);
-              hasFetchedExperiences.current = true;
-              return;
-            }
-            
-            const fetchedExperiences = await getUserExperiences(user.id);
-            if (fetchedExperiences && fetchedExperiences.length > 0) {
-              console.log("Fetched experiences:", fetchedExperiences);
-              
-              const formattedExperiences = fetchedExperiences.map(exp => {
-                // Map the skills correctly from the DB format
-                const mappedSkills = Array.isArray(exp.habilidades) 
-                  ? exp.habilidades.map((skill: any) => ({
-                      id: skill.id_habilidad,
-                      name: skill.titulo || '',
-                      level: skill.nivel_experiencia || 1
-                    })) 
-                  : [];
-                
-                return {
-                  id: exp.id_experiencia,
-                  company: exp.compañia,
-                  position: exp.posicion,
-                  startDate: exp.fecha_inicio,
-                  endDate: exp.fecha_fin,
-                  description: exp.descripcion,
-                  isCurrentPosition: exp.fecha_fin === null,
-                  skills: mappedSkills
-                };
-              });
-              
-              // Store in cache for future reference
-              experiencesCache[user.id] = formattedExperiences;
-              
-              setExperiences(formattedExperiences);
-              updateGlobalSkills(formattedExperiences);
-            }
-            
-            hasFetchedExperiences.current = true;
-=======
         // If we have a user ID, try to fetch from database
         if (user.id) {
           const fetchedExperiences = await getUserExperiences(user.id);
@@ -290,7 +169,6 @@
             if (onSkillsChanged) {
               onSkillsChanged(extractedSkills);
             }
->>>>>>> 5c70b7ba
           }
         }
       } catch (error) {
@@ -307,8 +185,6 @@
     // eslint-disable-next-line react-hooks/exhaustive-deps
   }, []);
 
-<<<<<<< HEAD
-=======
   // Effect to handle skill search
   useEffect(() => {
     const handleSkillSearch = async () => {
@@ -345,7 +221,6 @@
     };
   }, []);
 
->>>>>>> 5c70b7ba
   // Effect to handle form height calculation
   useEffect(() => {
     if (isAddingExperience && formRef.current) {
@@ -358,8 +233,6 @@
     }
   }, [isAddingExperience]);
 
-<<<<<<< HEAD
-=======
   // Update skills state and notify parent component
   const updateGlobalSkills = (updatedExperiences: ExperienceItem[]) => {
     const newSkillsList: Array<{ id: string, name: string, level: number }> = [];
@@ -393,7 +266,6 @@
     }
   };
 
->>>>>>> 5c70b7ba
   // Handle adding a new experience
   const handleAddExperience = async () => {
     if (!userId) return;
@@ -407,24 +279,12 @@
         // Add skills to experience
         if (newExperience.skills && newExperience.skills.length > 0) {
           for (const skill of newExperience.skills) {
-<<<<<<< HEAD
-            const response = await addSkillToExperience(
-=======
             await addSkillToExperience(
->>>>>>> 5c70b7ba
               skill.name, 
               id, 
               userId, 
               skill.level
             );
-<<<<<<< HEAD
-            
-            if (response.success && response.skillId) {
-              // Update the skill ID for future reference
-              skill.id = response.skillId;
-            }
-=======
->>>>>>> 5c70b7ba
           }
         }
 
@@ -434,17 +294,6 @@
           endDate: newExperience.isCurrentPosition ? null : newExperience.endDate
         };
         
-<<<<<<< HEAD
-        const updatedExperiences = [...experiences, finalExperience];
-        // Update cache
-        if (userId) {
-          experiencesCache[userId] = updatedExperiences;
-        }
-        
-        setExperiences(updatedExperiences);
-        updateGlobalSkills(updatedExperiences);
-        resetForm();
-=======
         setExperiences([...experiences, finalExperience]);
         setNewExperience({
           company: "",
@@ -462,7 +311,6 @@
         if (newExperience.skills && newExperience.skills.length > 0) {
           EventEmitter.emit('skillsUpdated', newExperience.skills.map(skill => skill.name));
         }
->>>>>>> 5c70b7ba
       } else {
         console.error("Error saving experience");
       }
@@ -473,12 +321,7 @@
     }
   };
 
-<<<<<<< HEAD
-  // Handle editing an experience
-  const handleEditExperience = (experience: ExperienceItem) => {
-=======
   const handleEditExperience = (experience: ExperienceWithDates) => {
->>>>>>> 5c70b7ba
     setNewExperience({
       ...experience,
       skills: experience.skills || []
@@ -498,32 +341,9 @@
       const { success } = await updateUserExperience(editingExperienceId, userId, newExperience);
       
       if (success) {
-<<<<<<< HEAD
-        // Get the existing experience to compare skills
-        const existingExperience = experiences.find(exp => exp.id === editingExperienceId);
-        const existingSkills = existingExperience?.skills || [];
-        
-        // Find skills that need to be removed (present in existing but not in new)
-        const skillsToRemove = existingSkills.filter(existingSkill => 
-          !newExperience.skills?.some(newSkill => 
-            newSkill.id === existingSkill.id
-          )
-        );
-        
-        // Remove skills that are no longer associated with this experience
-        for (const skill of skillsToRemove) {
-          if (skill.id) {
-            await removeSkillFromExperience(skill.id, editingExperienceId, userId);
-          }
-        }
-        
-        // Update or add skills for the experience
-        if (newExperience.skills) {
-=======
         // Update the skills for the experience
         if (newExperience.skills) {
           // First, ensure all new skills are added with correct levels
->>>>>>> 5c70b7ba
           for (const skill of newExperience.skills) {
             if (skill.id) {
               // Update existing skill level
@@ -535,24 +355,12 @@
               );
             } else {
               // Add new skill
-<<<<<<< HEAD
-              const response = await addSkillToExperience(
-=======
               await addSkillToExperience(
->>>>>>> 5c70b7ba
                 skill.name,
                 editingExperienceId,
                 userId,
                 skill.level
               );
-<<<<<<< HEAD
-              
-              if (response.success && response.skillId) {
-                // Update the skill ID for future reference
-                skill.id = response.skillId;
-              }
-=======
->>>>>>> 5c70b7ba
             }
           }
         }
@@ -569,10 +377,6 @@
         }
         
         setExperiences(updatedExperiences);
-<<<<<<< HEAD
-        updateGlobalSkills(updatedExperiences);
-        resetForm();
-=======
         setNewExperience({
           company: "",
           position: "",
@@ -598,7 +402,6 @@
         if (allSkills.length > 0) {
           EventEmitter.emit('skillsUpdated', allSkills);
         }
->>>>>>> 5c70b7ba
       } else {
         console.error("Error updating experience");
       }
@@ -611,24 +414,7 @@
 
   // Handle removing an experience
   const handleRemoveExperience = async (index: number, id?: string) => {
-<<<<<<< HEAD
-    if (!userId || !id) return;
-    
-    try {
-      // Get the experience to find its skills
-      const experienceToRemove = experiences.find(exp => exp.id === id);
-      if (experienceToRemove?.skills) {
-        // Remove all skills associated with this experience
-        for (const skill of experienceToRemove.skills) {
-          if (skill.id) {
-            await removeSkillFromExperience(skill.id, id, userId);
-          }
-        }
-      }
-      
-=======
     if (id && userId) {
->>>>>>> 5c70b7ba
       const { success } = await deleteUserExperience(id, userId);
       
       if (success) {
@@ -645,15 +431,10 @@
       } else {
         console.error("Error deleting experience");
       }
-<<<<<<< HEAD
-    } catch (error) {
-      console.error("Error removing experience:", error);
-=======
     } else {
       const updatedExperiences = [...experiences];
       updatedExperiences.splice(index, 1);
       setExperiences(updatedExperiences);
->>>>>>> 5c70b7ba
     }
   };
 
@@ -663,28 +444,8 @@
     setResetFormState(true);
   };
 
-  // Reset form after operation completes
-  const resetForm = () => {
-    setNewExperience({
-      company: "",
-      position: "",
-      startDate: "",
-      endDate: "",
-      description: "",
-      isCurrentPosition: false,
-      skills: []
-    });
-    setIsEditingExperience(false);
-    setEditingExperienceId(null);
-    setIsAddingExperience(false);
-  };
-
-  // Handle animation completion
   const handleAnimationComplete = () => {
     if (resetFormState) {
-<<<<<<< HEAD
-      resetForm();
-=======
       setNewExperience({
         company: "",
         position: "",
@@ -697,19 +458,16 @@
       setSkillInput("");
       setIsEditingExperience(false);
       setEditingExperienceId(null);
->>>>>>> 5c70b7ba
       setResetFormState(false);
     }
   };
 
-<<<<<<< HEAD
-=======
-  const handleCurrentPositionChange = (e: React.ChangeEvent<HTMLInputElement>) => {
-    setNewExperience({
-      ...newExperience,
-      isCurrentPosition: e.target.checked,
-      endDate: e.target.checked ? null : newExperience.endDate
-    });
+  // Handle animation completion
+  const handleAnimationComplete = () => {
+    if (resetFormState) {
+      resetForm();
+      setResetFormState(false);
+    }
   };
 
   const handleAddSkill = (skillId?: string, skillTitle?: string) => {
@@ -808,7 +566,6 @@
     }
   };
 
->>>>>>> 5c70b7ba
   if (loading) {
     return <SkeletonExperience />;
   }
@@ -849,26 +606,12 @@
             }}
             transition={{ 
               type: "tween",
-<<<<<<< HEAD
-=======
               type: "tween",
->>>>>>> 5c70b7ba
               duration: 0.4,
               ease: "easeInOut"
             }}
             className="overflow-hidden"
           >
-<<<<<<< HEAD
-            <div ref={formRef}>
-              <ExperienceEditForm
-                formData={newExperience}
-                onFormChange={setNewExperience}
-                onSave={isEditingExperience ? handleUpdateExperience : handleAddExperience}
-                onCancel={handleCancelEdit}
-                isEditing={isEditingExperience}
-                isSaving={isSaving}
-              />
-=======
             <div 
               ref={formRef}
               className="p-6 border border-[#A100FF20] rounded-lg bg-gradient-to-b from-[#A100FF08] to-transparent backdrop-blur-sm shadow-md"
@@ -1145,7 +888,6 @@
                   </button>
                 </div>
               </div>
->>>>>>> 5c70b7ba
             </div>
           </motion.div>
         )}
@@ -1159,8 +901,6 @@
           isAddingExperience={isAddingExperience}
         />
       )}
-<<<<<<< HEAD
-=======
       
       <div className="mt-4">
         {experiences.map((exp, index) => (
@@ -1244,7 +984,6 @@
           </motion.div>
         ))}
       </div>
->>>>>>> 5c70b7ba
     </div>
   );
 }