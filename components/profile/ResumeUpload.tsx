import React, { useState, useEffect } from "react";
<<<<<<< HEAD
import { FiDownload, FiTrash2, FiFileText, FiUpload, FiFile, FiPlus } from 'react-icons/fi';
=======
import { FiDownload, FiTrash2, FiFileText, FiUpload } from 'react-icons/fi';
>>>>>>> 5c70b7ba
import { getUserCurriculum, updateUserCurriculum, deleteUserCurriculum } from '@/utils/database/client/curriculumSync';
import { UseNotification } from "@/components/ui/toast-notification";
import { SkeletonResume } from "./SkeletonProfile";

interface ResumeUploadProps {
  userId: string; // Make it optional for backward compatibility
<<<<<<< HEAD
=======
  userId: string; // Make it optional for backward compatibility
>>>>>>> 5c70b7ba
  notificationState?: UseNotification; // Optional prop to use the parent's notification state
  loading?: boolean; // Added loading prop
  className?: string; // Add className prop for custom styling
}

const downloadFile = (file: File) => {
  const link = document.createElement('a');
  link.href = URL.createObjectURL(file);
  link.download = file.name;
  document.body.appendChild(link);
  link.click();
  document.body.removeChild(link);
  URL.revokeObjectURL(link.href);
};

<<<<<<< HEAD
=======
const downloadFile = (file: File) => {
  const link = document.createElement('a');
  link.href = URL.createObjectURL(file);
  link.download = file.name;
  document.body.appendChild(link);
  link.click();
  document.body.removeChild(link);
  URL.revokeObjectURL(link.href);
};

>>>>>>> 5c70b7ba
export default function ResumeUpload({ userId, notificationState, loading = false, className = '' }: ResumeUploadProps) {
  const [resumeFile, setResumeFile] = useState<File | null>(null);
  console.log('ResumeUpload component mounted with userId:', userId);
  
  useEffect(() => {
    if (!userId || userId === 'user-id') return;

    const fetchCurriculum = async () => {
      const file = await getUserCurriculum(userId);
      if (file) {
        setResumeFile(file);
<<<<<<< HEAD
      }
    };

    fetchCurriculum();
=======
    if (!userId || userId === 'user-id') return;

    const fetchCurriculum = async () => {
      const file = await getUserCurriculum(userId);
      if (file) {
        setResumeFile(file);
      }
    };
    };

    fetchCurriculum();
    fetchCurriculum();
>>>>>>> 5c70b7ba
  }, [userId]);

  const handleFileChange = async (e: React.ChangeEvent<HTMLInputElement>) => {
    if (e.target.files && e.target.files[0]) {
      const newFile = e.target.files[0];
      
      try {
        // If there's already a curriculum file, delete it first
        if (resumeFile) {
          try {
            // Delete the existing file before setting the new one
            await deleteUserCurriculum(userId, resumeFile.name, undefined);
          } catch (error) {
            console.error("Error deleting previous curriculum:", error);
            // Continue with upload even if delete fails
          }
        }
<<<<<<< HEAD
        
        // Update with new file
        setResumeFile(newFile);
        await updateUserCurriculum(userId, newFile, undefined);
        
=======
        
        // Update with new file
        setResumeFile(newFile);
        await updateUserCurriculum(userId, newFile, undefined);
        
>>>>>>> 5c70b7ba
        if (notificationState) {
          notificationState.showSuccess('Currículum actualizado correctamente');
        }
      } catch (error) {
        console.error("Error updating curriculum:", error);
        if (notificationState) {
          notificationState.showError('Error al actualizar el currículum');
        }
      }
    }
  };

  if (loading) {
    return <SkeletonResume />;
  }

  return (
    <div className={`bg-white rounded-xl shadow-lg p-6 border border-gray-100 hover:border-[#A100FF20] transition-colors duration-300 flex flex-col h-full ${className}`}>
      <h2 className="text-xl font-bold mb-6 flex items-center pb-3 border-b border-gray-100">
        <span className="bg-[#A100FF20] p-2 rounded-md mr-2 shadow-sm">
<<<<<<< HEAD
          <FiFile className="h-5 w-5 text-[#A100FF]" />
=======
          <svg xmlns="http://www.w3.org/2000/svg" className="h-5 w-5 text-[#A100FF]" viewBox="0 0 20 20" fill="currentColor">
            <path fillRule="evenodd" d="M4 4a2 2 0 012-2h4.586A2 2 0 0112 2.586L15.414 6A2 2 0 0116 7.414V16a2 2 0 01-2 2H6a2 2 0 01-2-2V4z" clipRule="evenodd" />
          </svg>
>>>>>>> 5c70b7ba
        </span>
        Currículum
      </h2>
      
      <div className="space-y-4 flex-grow flex flex-col">
        <div className="flex-grow">
          {resumeFile ? (
<<<<<<< HEAD
            <div className="p-3 border border-gray-200 rounded-lg flex justify-between items-center hover:border-[#A100FF30] bg-white shadow-sm mb-4">
=======
            <div className="p-3 border border-gray-200 rounded-lg flex justify-between items-center hover:border-[#A100FF20] bg-white shadow-sm mb-4">
>>>>>>> 5c70b7ba
              <div className="flex items-center">
                <FiFileText className="text-[#A100FF] mr-2 flex-shrink-0" size={18} />
                <div className="truncate max-w-[200px]">
                  <p className="font-medium text-sm text-gray-800">{resumeFile.name}</p>
                  <p className="text-xs text-gray-500">{(resumeFile.size / 1024 / 1024).toFixed(2)} MB</p>
                </div>
              </div>
              <div className="flex space-x-1 flex-shrink-0">
                <button
                  className="p-1.5 text-gray-500 hover:text-[#A100FF] hover:bg-gray-50 rounded"
                  onClick={() => {
                    if (resumeFile) {
                      downloadFile(resumeFile);
                    }
                  }}
                  title="Descargar"
                >
                  <FiDownload size={14} />
                </button>
                <button 
                  className="p-1.5 text-red-600 hover:text-red-700 hover:bg-red-50 rounded"
                  onClick={async () => {
                    if (resumeFile) {
                      try {
                        await deleteUserCurriculum(userId, resumeFile.name, undefined);
                        setResumeFile(null);
                        if (notificationState) {
                          notificationState.showInfo('Currículum eliminado');
                        }
                      } catch (error) {
                        console.error("Error deleting curriculum:", error);
                        if (notificationState) {
                          notificationState.showError('Error al eliminar el currículum');
                        }
                      }
                    }
                  }}
                  title="Eliminar"
                >
                  <FiTrash2 size={14} />
                </button>
              </div>
            </div>
          ) : (
            <div className="flex-grow flex items-center justify-center mb-4">
<<<<<<< HEAD
              <div className="text-center p-8">
                <div className="bg-[#A100FF08] rounded-full p-3 inline-flex mb-2">
                  <FiFile className="h-6 w-6 text-[#A100FF]" />
                </div>
                <p className="text-gray-500 text-sm">No hay currículum subido</p>
              </div>
=======
              <p className="text-center text-gray-500 text-sm italic">No hay currículum subido</p>
>>>>>>> 5c70b7ba
            </div>
          )}
        </div>

        <div className="border-2 border-dashed border-[#A100FF20] rounded-lg p-4 text-center hover:bg-[#A100FF05] transition-colors duration-200 mt-auto">
<<<<<<< HEAD
          <label htmlFor="file-upload" className="cursor-pointer block py-4">
            <div className="flex items-center justify-center">
              <div className="bg-[#A100FF10] rounded-full p-2 mr-3 hover:scale-110 hover:bg-[#A100FF15] transition-all duration-300">
                {resumeFile ? (
                  <FiUpload size={18} className="text-[#A100FF]" />
                ) : (
                  <FiPlus size={18} className="text-[#A100FF]" />
                )}
              </div>
              <div className="text-center">
                <span className="block text-sm font-medium text-[#A100FF]">
                  {resumeFile ? 'Actualizar currículum' : 'Subir currículum'}
                </span>
                <span className="text-xs text-gray-500 mt-1 block">
                  {resumeFile ? 'El archivo actual será reemplazado' : 'PDF, DOC, DOCX hasta 10MB'}
                </span>
              </div>
=======
          <label htmlFor="file-upload" className="cursor-pointer block py-2">
            <div className="flex flex-col items-center">
              {resumeFile ? (
                <>
                  <FiUpload size={16} className="text-[#A100FF] mb-1" />
                  <span className="text-sm font-medium text-[#A100FF]">Actualizar currículum</span>
                  <span className="text-xs text-gray-500 mt-1">El archivo actual será reemplazado</span>
                </>
              ) : (
                <>
                  <svg className="h-5 w-5 text-[#A100FF] mb-1" xmlns="http://www.w3.org/2000/svg" viewBox="0 0 20 20" fill="currentColor">
                    <path fillRule="evenodd" d="M10 3a1 1 0 011 1v5h5a1 1 0 110 2h-5v5a1 1 0 11-2 0v-5H4a1 1 0 110-2h5V4a1 1 0 011-1z" clipRule="evenodd" />
                  </svg>
                  <span className="text-sm font-medium text-[#A100FF]">Subir currículum</span>
                  <span className="text-xs text-gray-500 mt-1">PDF, DOC, DOCX hasta 10MB</span>
                </>
              )}
>>>>>>> 5c70b7ba
            </div>
            <input 
              id="file-upload" 
              type="file" 
              className="sr-only" 
              onChange={handleFileChange} 
              accept=".pdf,.doc,.docx" 
            />
          </label>
        </div>
      </div>
    </div>
  );
}<|MERGE_RESOLUTION|>--- conflicted
+++ resolved
@@ -1,19 +1,11 @@
 import React, { useState, useEffect } from "react";
-<<<<<<< HEAD
-import { FiDownload, FiTrash2, FiFileText, FiUpload, FiFile, FiPlus } from 'react-icons/fi';
-=======
 import { FiDownload, FiTrash2, FiFileText, FiUpload } from 'react-icons/fi';
->>>>>>> 5c70b7ba
 import { getUserCurriculum, updateUserCurriculum, deleteUserCurriculum } from '@/utils/database/client/curriculumSync';
 import { UseNotification } from "@/components/ui/toast-notification";
 import { SkeletonResume } from "./SkeletonProfile";
 
 interface ResumeUploadProps {
   userId: string; // Make it optional for backward compatibility
-<<<<<<< HEAD
-=======
-  userId: string; // Make it optional for backward compatibility
->>>>>>> 5c70b7ba
   notificationState?: UseNotification; // Optional prop to use the parent's notification state
   loading?: boolean; // Added loading prop
   className?: string; // Add className prop for custom styling
@@ -29,19 +21,7 @@
   URL.revokeObjectURL(link.href);
 };
 
-<<<<<<< HEAD
-=======
-const downloadFile = (file: File) => {
-  const link = document.createElement('a');
-  link.href = URL.createObjectURL(file);
-  link.download = file.name;
-  document.body.appendChild(link);
-  link.click();
-  document.body.removeChild(link);
-  URL.revokeObjectURL(link.href);
-};
 
->>>>>>> 5c70b7ba
 export default function ResumeUpload({ userId, notificationState, loading = false, className = '' }: ResumeUploadProps) {
   const [resumeFile, setResumeFile] = useState<File | null>(null);
   console.log('ResumeUpload component mounted with userId:', userId);
@@ -53,12 +33,6 @@
       const file = await getUserCurriculum(userId);
       if (file) {
         setResumeFile(file);
-<<<<<<< HEAD
-      }
-    };
-
-    fetchCurriculum();
-=======
     if (!userId || userId === 'user-id') return;
 
     const fetchCurriculum = async () => {
@@ -71,7 +45,6 @@
 
     fetchCurriculum();
     fetchCurriculum();
->>>>>>> 5c70b7ba
   }, [userId]);
 
   const handleFileChange = async (e: React.ChangeEvent<HTMLInputElement>) => {
@@ -89,19 +62,11 @@
             // Continue with upload even if delete fails
           }
         }
-<<<<<<< HEAD
         
         // Update with new file
         setResumeFile(newFile);
         await updateUserCurriculum(userId, newFile, undefined);
         
-=======
-        
-        // Update with new file
-        setResumeFile(newFile);
-        await updateUserCurriculum(userId, newFile, undefined);
-        
->>>>>>> 5c70b7ba
         if (notificationState) {
           notificationState.showSuccess('Currículum actualizado correctamente');
         }
@@ -122,13 +87,9 @@
     <div className={`bg-white rounded-xl shadow-lg p-6 border border-gray-100 hover:border-[#A100FF20] transition-colors duration-300 flex flex-col h-full ${className}`}>
       <h2 className="text-xl font-bold mb-6 flex items-center pb-3 border-b border-gray-100">
         <span className="bg-[#A100FF20] p-2 rounded-md mr-2 shadow-sm">
-<<<<<<< HEAD
-          <FiFile className="h-5 w-5 text-[#A100FF]" />
-=======
           <svg xmlns="http://www.w3.org/2000/svg" className="h-5 w-5 text-[#A100FF]" viewBox="0 0 20 20" fill="currentColor">
             <path fillRule="evenodd" d="M4 4a2 2 0 012-2h4.586A2 2 0 0112 2.586L15.414 6A2 2 0 0116 7.414V16a2 2 0 01-2 2H6a2 2 0 01-2-2V4z" clipRule="evenodd" />
           </svg>
->>>>>>> 5c70b7ba
         </span>
         Currículum
       </h2>
@@ -136,11 +97,7 @@
       <div className="space-y-4 flex-grow flex flex-col">
         <div className="flex-grow">
           {resumeFile ? (
-<<<<<<< HEAD
-            <div className="p-3 border border-gray-200 rounded-lg flex justify-between items-center hover:border-[#A100FF30] bg-white shadow-sm mb-4">
-=======
             <div className="p-3 border border-gray-200 rounded-lg flex justify-between items-center hover:border-[#A100FF20] bg-white shadow-sm mb-4">
->>>>>>> 5c70b7ba
               <div className="flex items-center">
                 <FiFileText className="text-[#A100FF] mr-2 flex-shrink-0" size={18} />
                 <div className="truncate max-w-[200px]">
@@ -186,40 +143,12 @@
             </div>
           ) : (
             <div className="flex-grow flex items-center justify-center mb-4">
-<<<<<<< HEAD
-              <div className="text-center p-8">
-                <div className="bg-[#A100FF08] rounded-full p-3 inline-flex mb-2">
-                  <FiFile className="h-6 w-6 text-[#A100FF]" />
-                </div>
-                <p className="text-gray-500 text-sm">No hay currículum subido</p>
-              </div>
-=======
               <p className="text-center text-gray-500 text-sm italic">No hay currículum subido</p>
->>>>>>> 5c70b7ba
             </div>
           )}
         </div>
 
         <div className="border-2 border-dashed border-[#A100FF20] rounded-lg p-4 text-center hover:bg-[#A100FF05] transition-colors duration-200 mt-auto">
-<<<<<<< HEAD
-          <label htmlFor="file-upload" className="cursor-pointer block py-4">
-            <div className="flex items-center justify-center">
-              <div className="bg-[#A100FF10] rounded-full p-2 mr-3 hover:scale-110 hover:bg-[#A100FF15] transition-all duration-300">
-                {resumeFile ? (
-                  <FiUpload size={18} className="text-[#A100FF]" />
-                ) : (
-                  <FiPlus size={18} className="text-[#A100FF]" />
-                )}
-              </div>
-              <div className="text-center">
-                <span className="block text-sm font-medium text-[#A100FF]">
-                  {resumeFile ? 'Actualizar currículum' : 'Subir currículum'}
-                </span>
-                <span className="text-xs text-gray-500 mt-1 block">
-                  {resumeFile ? 'El archivo actual será reemplazado' : 'PDF, DOC, DOCX hasta 10MB'}
-                </span>
-              </div>
-=======
           <label htmlFor="file-upload" className="cursor-pointer block py-2">
             <div className="flex flex-col items-center">
               {resumeFile ? (
@@ -237,7 +166,6 @@
                   <span className="text-xs text-gray-500 mt-1">PDF, DOC, DOCX hasta 10MB</span>
                 </>
               )}
->>>>>>> 5c70b7ba
             </div>
             <input 
               id="file-upload" 
