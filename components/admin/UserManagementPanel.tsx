--- conflicted
+++ resolved
@@ -194,24 +194,23 @@
     setIsRefreshing(true);
     
     try {
-      const [usersData, rolesData] = await Promise.all([
-        getAllUsersWithRoles(),
-        getAllRoles()
-      ]);
-      
-<<<<<<< HEAD
-      // Update cache with fresh data using localStorage
-      localStorage.setItem(USER_MANAGEMENT_DATA_KEY, JSON.stringify({
-        users: usersData,
-        roles: rolesData
-      }));
-      localStorage.setItem(USER_MANAGEMENT_TIMESTAMP_KEY, Date.now().toString());
-      
-=======
+      // Fetch updated users through API
+      const res = await fetch('/api/user/management/all-with-roles', {
+        method: 'GET',
+        headers: {
+          'Content-Type': 'application/json',
+        },
+        // Add cache-busting query parameter
+        cache: 'no-store',
+      });
+      
+      if (!res.ok) {
+        throw new Error('Failed to refresh user data');
+      }
+      
       const usersData = await res.json();
       
       // Update the state and cache
->>>>>>> ec9bbae4
       setUsers(usersData);
       setRoles(rolesData);
     } catch (error) {
