--- conflicted
+++ resolved
@@ -1,18 +1,12 @@
 'use client';
 
 import React, { useState } from 'react';
-<<<<<<< HEAD
-import { PieChart, Pie, Cell, ResponsiveContainer } from 'recharts';
-import { Activity } from 'lucide-react';
-
-=======
 import { PieChart, Pie, Cell, BarChart, Bar, XAxis, YAxis, ResponsiveContainer} from 'recharts';
 import { FiBarChart2 } from 'react-icons/fi';
 import { availableHours, totalLoad } from '@/app/(pages)/dashboard/cargabilidad/page';
 import { Calendar, Users, Activity, AlertTriangle } from 'lucide-react';
 import { ProgressCircle, CircularProgress, ColorRange } from '../ui/CircularProgress';
 import { dummyProjects } from '@/app/(pages)/dashboard/cargabilidad/page';
->>>>>>> 5c70b7ba
 // -----------------------------------------------------------------------------
 // TYPES
 // -----------------------------------------------------------------------------
@@ -20,11 +14,7 @@
   name: string;
   hours?: number;
   hoursPerWeek?: number;
-<<<<<<< HEAD
-  color: string;
-=======
   color: string; // hex / rgb / clase Tailwind
->>>>>>> 5c70b7ba
 }
 export interface CargabilidadProps {
   name?: string;
@@ -39,21 +29,6 @@
 // DUMMY DATA
 // -----------------------------------------------------------------------------
 const dummyDaily = [
-<<<<<<< HEAD
-  { day: 'L', hours: 8 },
-  { day: 'M', hours: 6 },
-  { day: 'X', hours: 7 },
-  { day: 'J', hours: 8 },
-  { day: 'V', hours: 3 },
-];
-const dummyProjects: ProjectInfo[] = [
-  { name: 'Expediente Alfa', hours: 10, color: '#6366F1' },
-  { name: 'Delta Zero', hours: 15, color: '#60A5FA' },
-];
-const dummyProps: Required<CargabilidadProps> = {
-  name: 'Carlos Rodríguez',
-  position: 'Desarrollador Full Stack',
-=======
   { day: "L", hours: 8 },
   { day: "M", hours: 6 },
   { day: "X", hours: 7 },
@@ -63,7 +38,6 @@
 const dummyProps: Required<CargabilidadProps> = {
   name: "Carlos Rodríguez",
   position: "Desarrollador Full Stack",
->>>>>>> 5c70b7ba
   totalHours: 40,
   assignedHours: dummyProjects.reduce((sum, p) => sum + (p.hours ?? 0), 0),
   dailyHours: dummyDaily,
@@ -73,23 +47,6 @@
 // -----------------------------------------------------------------------------
 // HELPERS
 // -----------------------------------------------------------------------------
-<<<<<<< HEAD
-const pct = (v: number, t: number) => (t <= 0 ? 0 : (v / t) * 100);
-const utilLabel = (u: number) =>
-  u >= 90 ? 'Sobrecargado' : u >= 70 ? 'Óptimo' : 'Capacidad disponible';
-const utilColor = (u: number) =>
-  u >= 90 ? 'text-emerald-600' : u >= 70 ? 'text-indigo-600' : 'text-red-600';
-const utilBgColor = (u: number) =>
-  u >= 90
-    ? 'bg-emerald-200/30 border border-emerald-200/50'
-    : u >= 70
-    ? 'bg-indigo-200/30 border border-indigo-200/50'
-    : 'bg-red-200/30 border border-red-200/50';
-const utilBarColor = (u: number) =>
-  u >= 90 ? '#10B981' : u >= 70 ? '#221fcf' : '#EF4444';
-const isRawColor = (c?: string) => !!c && (c.startsWith('#') || c.startsWith('rgb'));
-const projectHours = (p: ProjectInfo) => p.hours ?? p.hoursPerWeek ?? 0;
-=======
 
 // asignador de colores 
 const colorMap = {
@@ -110,103 +67,23 @@
   u >= 90 ? "bg-red-50/2 border border-red-100/20" : u >= 70 ? "bg-green-500/10 border border-green-100/20" : "bg-yellow-50/2 border border-yellow-100/20";
 const utilBarColor = (u: number) =>
   u >= 90 ? "red-500" : u >= 70 ? "#10B981" : "yellow-500";
->>>>>>> 5c70b7ba
 
 // -----------------------------------------------------------------------------
 // COMPONENT
 // -----------------------------------------------------------------------------
 export function CargabilidadCard(props: CargabilidadProps) {
-<<<<<<< HEAD
-=======
   // fallback a dummy
->>>>>>> 5c70b7ba
   const {
     name,
     position,
     totalHours,
     assignedHours,
-<<<<<<< HEAD
-    projects,
-=======
     dailyHours,
->>>>>>> 5c70b7ba
   } = ({ ...dummyProps, ...props } as Required<CargabilidadProps>);
 
   const [expanded, setExpanded] = useState(false);
   const utilization = Math.round(pct(assignedHours, totalHours));
   const available = Math.max(totalHours - assignedHours, 0);
-<<<<<<< HEAD
-
-  return (
-    <section className="relative bg-white border border-gray-100 rounded-xl shadow-sm overflow-hidden hover:shadow-md transition-all duration-300">
-      {/* HEADER (toggle expand/collapse) */}
-      <header
-        onClick={() => setExpanded(!expanded)}
-        className={`relative z-10 flex items-center justify-between px-6 ${
-          expanded ? 'py-6' : 'py-4'
-        } border-b border-gray-100 bg-white cursor-pointer transition-all duration-300`}
-      >
-        <div className="flex items-center gap-3">
-          <span className="w-11 h-11 rounded-lg bg-[#A100FF10] flex items-center justify-center">
-            <Activity size={20} className="text-[#A100FF]" />
-          </span>
-          <div>
-            <h1 className="text-xl font-medium text-black">Mi Cargabilidad</h1>
-            <p className="text-sm text-gray-600">
-              {name} — {position}
-            </p>
-          </div>
-        </div>
-        <div className="flex items-center gap-6">
-          <p className={`text-sm font-medium ${utilColor(utilization)}`}>
-            {utilLabel(utilization)}
-          </p>
-          <div
-            className={`relative w-20 h-20 ${utilBgColor(utilization)} rounded-full flex items-center justify-center shadow-sm border border-gray-100`}
-          >
-            <ResponsiveContainer width="100%" height="100%">
-              <PieChart>
-                <Pie
-                  data={[{ value: utilization }, { value: 100 - utilization }]}
-                  dataKey="value"
-                  startAngle={90}
-                  endAngle={-270}
-                  innerRadius={22}
-                  outerRadius={30}
-                  stroke="transparent"
-                  cornerRadius={4}
-                >
-                  <Cell fill={utilBarColor(utilization)} />
-                  <Cell fill="#E5E7EB" />
-                </Pie>
-              </PieChart>
-            </ResponsiveContainer>
-            <span className="absolute inset-0 flex items-center justify-center text-md font-bold">
-              {utilization}%
-            </span>
-          </div>
-        </div>
-      </header>
-
-      {/* EXPANDED BAR */}
-      {expanded ? (
-        <div className="relative z-10 px-6 py-4 overflow-visible bg-gray-50">
-          <p className="absolute left-6 -top-5 text-xs text-gray-500">
-            Asignado: {assignedHours}h / {totalHours}h
-          </p>
-          <div className="h-6 w-full flex overflow-hidden rounded-lg shadow-sm transition-all duration-300">
-            {projects.map((p) => {
-              const h = projectHours(p);
-              const w = `${pct(h, totalHours)}%`;
-              return isRawColor(p.color) ? (
-                <div
-                  key={p.name}
-                  style={{ width: w, backgroundColor: p.color }}
-                  className="flex items-center justify-center"
-                >
-                  <span className="text-[10px] font-semibold text-white truncate">
-                    {p.name} ({pct(h, totalHours).toFixed(0)}%)
-=======
 
   const ChargabilityColorRange: ColorRange[] = [
     { threshold: 90, color: 'emerald' },
@@ -267,82 +144,40 @@
                 >
                   <span className="text-[10px] font-semibold text-white">
                     {pct(h, totalHours).toFixed(0)}%
->>>>>>> 5c70b7ba
                   </span>
                 </div>
               ) : (
                 <div
                   key={p.name}
-<<<<<<< HEAD
-                  className={`${p.color} flex items-center justify-center`}
-                  style={{ width: w }}
-                >
-                  <span className="text-[10px] font-semibold text-white truncate">
-                    {p.name} ({pct(h, totalHours).toFixed(0)}%)
-=======
                   className={`${p.color} relative flex items-center justify-center`}
                   style={{ width }}
                 >
                   <span className="text-[10px] font-semibold text-white">
                     {pct(h, totalHours).toFixed(0)}%
->>>>>>> 5c70b7ba
                   </span>
                 </div>
               );
             })}
             {available > 0 && (
               <div
-<<<<<<< HEAD
-                style={{ width: `${pct(available, totalHours)}%`, backgroundColor: '#E5E7EB' }}
-                className="flex items-center justify-center"
-              >
-                <span className="text-[10px] font-semibold text-gray-700">
-                  Disponible ({pct(available, totalHours).toFixed(0)}%)
-=======
                 style={{ width: `${pct(available, totalHours)}%`, backgroundColor: "#E5E7EB" }}
                 className="relative flex items-center justify-center"
               >
                 <span className="text-[10px] font-semibold text-gray-700">
                   {pct(available, totalHours).toFixed(0)}%
->>>>>>> 5c70b7ba
                 </span>
               </div>
             )}
           </div>
         </div>
-<<<<<<< HEAD
-      ) : (
-        /* COLLAPSED FOOTER */
-        <footer className="relative z-10 flex h-2 w-full transition-all duration-300">
-          {projects.map((p) => {
-            const h = projectHours(p);
-            const w = `${pct(h, totalHours)}%`;
-            return isRawColor(p.color) ? (
-              <div key={p.name} style={{ width: w, backgroundColor: p.color }} />
-            ) : (
-              <div key={p.name} className={p.color} style={{ width: w }} />
-            );
-          })}
-          {available > 0 && (
-            <div style={{ width: `${pct(available, totalHours)}%`, backgroundColor: '#E5E7EB' }} />
-          )}
-        </footer>
-      )}
-=======
       
       </div>
 
       
->>>>>>> 5c70b7ba
     </section>
   );
 }
 
-<<<<<<< HEAD
-export const EmployeeSummary = CargabilidadCard;
-export default CargabilidadCard;
-=======
 // alias para compatibilidad
 export const EmployeeSummary = CargabilidadCard;
-export default EmployeeSummary;
->>>>>>> 5c70b7ba
+export default EmployeeSummary;