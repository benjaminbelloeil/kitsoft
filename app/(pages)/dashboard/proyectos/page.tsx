/* eslint-disable @next/next/no-img-element */
/* eslint-disable @typescript-eslint/no-explicit-any */
'use client';

import { useState, useEffect, useRef } from 'react';
import { 
  getProjectsByStatus, 
} from '@/app/lib/data';
import ProjectsHeader from '@/components/proyectos/projectsheader';
import ProyectosSkeleton from '@/components/proyectos/ProyectosSkeleton';
import { 
  FiInfo, 
  FiUsers, 
  FiCalendar, 
  FiVideo,
  FiX,
  FiPlus,
  FiChevronRight,
  FiMail,
  FiPhone,
  FiMapPin,
  FiExternalLink,
  FiClock,
  FiUser,
  FiClipboard
} from 'react-icons/fi';

export default function ProjectsPage() {
  const [selectedProject, setSelectedProject] = useState<any | null>(null);
  const [viewMode, setViewMode] = useState<'grid' | 'list'>('grid');
  const modalRef = useRef<HTMLDivElement>(null);
  
  const activeProjects = getProjectsByStatus('active');

  // Cerrar el modal al hacer clic fuera de él
  useEffect(() => {
    const handleClickOutside = (event: MouseEvent) => {
      if (modalRef.current && !modalRef.current.contains(event.target as Node)) {
        setSelectedProject(null);
      }
    };

    if (selectedProject) {
      document.addEventListener('mousedown', handleClickOutside);
    } else {
      document.removeEventListener('mousedown', handleClickOutside);
    }

    return () => {
      document.removeEventListener('mousedown', handleClickOutside);
    };
  }, [selectedProject]);

  // Prevenir scroll del body cuando el modal está abierto
  useEffect(() => {
    if (selectedProject) {
      document.body.style.overflow = 'hidden';
    } else {
      document.body.style.overflow = 'unset';
    }
    
    return () => {
      document.body.style.overflow = 'unset';
    };
  }, [selectedProject]);

  // Obtener el color adecuado para el proyecto
  const getProjectColor = (color: string) => {
    switch(color) {
      case 'emerald': return 'bg-emerald-500';
      case 'blue': return 'bg-blue-500';
      case 'purple': return 'bg-purple-500';
      case 'accenture':
      default: return 'bg-[#A100FF]';
    }
  };

  const [loading, setLoading] = useState(true);
  //Use effect para simular la carga de datos
  useEffect(() => {
    const timer = setTimeout(() => {
      setLoading(false);
    }, 1500); // Simula un retraso de 1.5 segundo para la carga
    return () => clearTimeout(timer);
  }, []);

  // If loading, show skeleton
  if (loading) {
    return <ProyectosSkeleton />;
  }

  return (
    <div className="min-h-screen bg-white p-6">
      <div className="max-w-7xl mx-auto">
        {/* Header Card */}
        {/* Header simplificado con botones de cambio de vista integrados */}
        <ProjectsHeader 
          viewMode={viewMode}
          onViewModeChange={setViewMode}
        />

        {/* Content Section */}
        {activeProjects.length === 0 ? (
          <div className="bg-white rounded-xl shadow-md p-6 text-center py-12">
            <div className="w-16 h-16 bg-gray-100 rounded-full flex items-center justify-center mx-auto mb-4">
              <svg xmlns="http://www.w3.org/2000/svg" className="h-8 w-8 text-gray-400" fill="none" viewBox="0 0 24 24" stroke="currentColor">
                <path strokeLinecap="round" strokeLinejoin="round" strokeWidth={1.5} d="M9 12h6m-6 4h6m2 5H7a2 2 0 01-2-2V5a2 2 0 012-2h5.586a1 1 0 01.707.293l5.414 5.414a1 1 0 01.293.707V19a2 2 0 01-2 2z" />
              </svg>
            </div>
<<<<<<< HEAD
          ) : (
            
            viewMode === 'grid' ? (
              // Vista de grid
              <div className="grid grid-cols-1 sm:grid-cols-2 lg:grid-cols-3 gap-6">
                {activeProjects.map(project => {
                  const projectColor = getProjectColor(project.color);
                  
                  return (
                    <div 
                      key={project.id}
                      onClick={() => setSelectedProject(project)}
                      className="bg-white rounded-xl shadow-md overflow-hidden cursor-pointer transition-all hover:-translate-y-1 hover:shadow-lg"
                    >
                      <div className={`${projectColor} p-4 rounded-t-xl`}>
                        <div className="flex justify-between items-center">
                          <h3 className="text-lg font-semibold text-white">{project.name}</h3>
                          <span className="inline-flex items-center px-2.5 py-0.5 rounded-full text-xs font-medium bg-white text-green-800">
                            Activo
                          </span>
                        </div>
                        <p className="text-sm text-white opacity-90">Cliente: {project.client}</p>
                      </div>
                      
                      <div className="p-5">
                        <p className="text-gray-700 text-sm mb-6 line-clamp-2">{project.description || 'Sin descripción'}</p>
                        
                        <div className="flex justify-between items-center mb-4">
                          <div>
                            <p className="text-sm text-gray-500 mb-1">Cargabilidad</p>
                            <div className="flex items-center">
                              <div className="w-3 h-3 rounded-full bg-green-500 mr-1.5"></div>
                              <p className="font-medium">{project.cargabilidad}%</p>
                            </div>
                          </div>
                          <div>
                            <p className="text-sm text-gray-500 mb-1">Fecha inicio</p>
                            <p className="font-medium">{new Date(project.startDate).toLocaleDateString('es-ES')}</p>
                          </div>
                        </div>
                        
                        {/* Equipo del proyecto */}
                        <div className="flex -space-x-2 overflow-hidden">
                          {/* Mostrar avatars (4 máximo) */}
                          {[1, 2, 3].map((member, index) => (
                            <div key={index} className="inline-block h-7 w-7 rounded-full ring-2 ring-white">
                              <img
                                src={`https://randomuser.me/api/portraits/${index % 2 ? 'men' : 'women'}/${index + 10}.jpg`}
                                alt={`Usuario ${index + 1}`}
                                className="h-full w-full object-cover rounded-full"
                                onError={(e) => {
                                  (e.target as HTMLImageElement).src = '/placeholder-avatar.png';
                                }}
                              />
                            </div>
                          ))}
                          <div className="flex items-center justify-center h-7 w-7 rounded-full bg-gray-200 ring-2 ring-white text-xs font-medium text-gray-500">
                            +2
                          </div>
                        </div>
=======
            <h2 className="text-xl font-medium mb-2">No hay proyectos activos</h2>
            <p className="text-gray-500 mb-6">
              Todos tus proyectos están actualmente archivados.
            </p>
          </div>
        ) : (
          viewMode === 'grid' ? (
            // Vista de grid
            <div className="grid grid-cols-1 sm:grid-cols-2 lg:grid-cols-3 gap-6">
              {activeProjects.map(project => {
                const progress = calculateProjectProgress(project.id);
                const projectColorClasses = colorClasses[project.color] || colorClasses.accenture;
                
                return (
                  <div 
                    key={project.id}
                    onClick={() => setSelectedProject(project)}
                    className="bg-white rounded-xl shadow-md overflow-hidden cursor-pointer transition-all hover:-translate-y-1 hover:shadow-lg"
                  >
                    <div className="bg-[#A100FF] p-4 rounded-t-xl">
                      <div className="flex justify-between items-center">
                        <h3 className="text-lg font-semibold text-white">{project.name}</h3>
                        <span className="inline-flex items-center px-2.5 py-0.5 rounded-full text-xs font-medium bg-white text-green-800">
                          Activo
                        </span>
>>>>>>> 329a8342
                      </div>
                      <p className="text-sm text-white opacity-90">{project.client}</p>
                    </div>
<<<<<<< HEAD
                  );
                })}
              </div>
            ) : (
              // Vista de lista
              <div className="space-y-4">
                {activeProjects.map(project => {
                  const projectColor = getProjectColor(project.color);
                  
                  return (
                    <div 
                      key={project.id}
                      onClick={() => setSelectedProject(project)}
                      className="bg-white rounded-xl shadow-md cursor-pointer hover:shadow-lg transition-all hover:-translate-y-0.5 duration-300 overflow-hidden"
                    >
                      <div className={`${projectColor} p-4 rounded-t-xl`}>
                        <div className="flex justify-between items-center">
                          <h3 className="text-lg font-semibold text-white">{project.name}</h3>
                          <span className="inline-flex items-center px-2.5 py-0.5 rounded-full text-xs font-medium bg-white text-green-800">
                            Activo
                          </span>
                        </div>
                        <p className="text-sm text-white opacity-90">Cliente: {project.client}</p>
                      </div>
                      
                      <div className="p-5 flex items-center">
                        <div className="flex-1 min-w-0">
                          <p className="text-sm text-gray-700 line-clamp-2">{project.description}</p>
                          <div className="mt-4 flex justify-between">
                            <div>
                              <span className="text-sm text-gray-500 flex items-center">
                                Cargabilidad: 
                                <div className="flex items-center ml-1">
                                  <div className="w-2.5 h-2.5 rounded-full bg-green-500 mr-1"></div>
                                  <b>{project.cargabilidad}%</b>
                                </div>
                              </span>
                            </div>
                            <div>
                              <span className="text-sm text-gray-500">
                                Fecha fin: <b>{new Date(project.endDate).toLocaleDateString('es-ES')}</b>
                              </span>
                            </div>
                          </div>
                          
                          {/* Team members */}
                          <div className="mt-3 flex -space-x-2 overflow-hidden">
                            {[1, 2, 3].map((member, index) => (
                              <div key={index} className="inline-block h-7 w-7 rounded-full ring-2 ring-white">
                                <img
                                  src={`https://randomuser.me/api/portraits/${index % 2 ? 'men' : 'women'}/${index + 10}.jpg`}
                                  alt={`Usuario ${index + 1}`}
                                  className="h-full w-full object-cover rounded-full"
                                  onError={(e) => {
                                    (e.target as HTMLImageElement).src = '/placeholder-avatar.png';
                                  }}
                                />
                              </div>
                            ))}
                            <div className="flex items-center justify-center h-7 w-7 rounded-full bg-gray-200 ring-2 ring-white text-xs font-medium text-gray-500">
                              +2
                            </div>
                          </div>
                        </div>
                        <div className="ml-4">
                          <FiChevronRight className="h-5 w-5 text-gray-400" />
=======
                    
                    <div className="p-5">
                      <p className="text-gray-700 text-sm mb-6 line-clamp-2">{project.description}</p>
                      
                      <div className="mt-4 flex justify-between items-center">
                        <div className="relative w-16 h-16">
                          <svg className="w-16 h-16 transform -rotate-90" viewBox="0 0 100 100">
                            <circle 
                              cx="50" cy="50" r="45" 
                              fill="none" 
                              stroke="#E6E6E6" 
                              strokeWidth="10"
                            />
                            <circle 
                              cx="50" cy="50" r="45" 
                              fill="none" 
                              stroke={projectColorClasses.color} 
                              strokeWidth="10"
                              strokeDasharray={`${2 * Math.PI * 45 * progress / 100} ${2 * Math.PI * 45 * (100 - progress) / 100}`}
                              strokeLinecap="round"
                            />
                          </svg>
                          <div className="absolute top-1/2 left-1/2 transform -translate-x-1/2 -translate-y-1/2 text-lg font-bold">
                            {progress}%
                          </div>
                        </div>
                        <div className="flex flex-col">
                          <span className="text-sm text-gray-500 mb-1">
                            Tareas completadas
                          </span>
                          <span className="font-medium">
                            {project.tasks.filter(t => t.completed).length}/{project.tasks.length}
                          </span>
                        </div>
                      </div>
                    </div>
                  </div>
                );
              })}
            </div>
          ) : (
            // Vista de lista
            <div className="space-y-4">
              {activeProjects.map(project => {
                const progress = calculateProjectProgress(project.id);
                const projectColorClasses = colorClasses[project.color] || colorClasses.accenture;
                
                return (
                  <div 
                    key={project.id}
                    onClick={() => setSelectedProject(project)}
                    className="bg-white rounded-xl shadow-md cursor-pointer hover:shadow-lg transition-all overflow-hidden"
                  >
                    <div className="bg-[#A100FF] p-4 rounded-t-xl">
                      <div className="flex justify-between items-center">
                        <h3 className="text-lg font-semibold text-white">{project.name}</h3>
                        <span className="inline-flex items-center px-2.5 py-0.5 rounded-full text-xs font-medium bg-white text-green-800">
                          Activo
                        </span>
                      </div>
                      <p className="text-sm text-white opacity-90">{project.client}</p>
                    </div>
                    
                    <div className="p-5 flex items-center">
                      <div className="relative w-16 h-16 flex-shrink-0 mr-6">
                        <svg className="w-16 h-16 transform -rotate-90" viewBox="0 0 100 100">
                          <circle 
                            cx="50" cy="50" r="45" 
                            fill="none" 
                            stroke="#E6E6E6" 
                            strokeWidth="10"
                          />
                          <circle 
                            cx="50" cy="50" r="45" 
                            fill="none" 
                            stroke={
                              project.color === 'emerald' ? '#10B981' : 
                              project.color === 'blue' ? '#3B82F6' : 
                              project.color === 'purple' ? '#A855F7' : 
                              project.color === 'accenture' ? '#A100FF' : 
                              '#A100FF'
                            } 
                            strokeWidth="10"
                            strokeDasharray={`${2 * Math.PI * 45 * progress / 100} ${2 * Math.PI * 45 * (100 - progress) / 100}`}
                            strokeLinecap="round"
                          />
                        </svg>
                        <div className="absolute top-1/2 left-1/2 transform -translate-x-1/2 -translate-y-1/2 text-lg font-bold">
                          {progress}%
                        </div>
                      </div>
                      <div className="flex-1 min-w-0">
                        <p className="text-sm text-gray-700 line-clamp-2">{project.description}</p>
                        <div className="mt-2">
                          <span className="text-sm text-gray-500">
                            Tareas completadas: {project.tasks.filter(t => t.completed).length}/{project.tasks.length}
                          </span>
>>>>>>> 329a8342
                        </div>
                      </div>
                      <div className="ml-4">
                        <svg xmlns="http://www.w3.org/2000/svg" className="h-5 w-5 text-gray-400" fill="none" viewBox="0 0 24 24" stroke="currentColor">
                          <path strokeLinecap="round" strokeLinejoin="round" strokeWidth={2} d="M9 5l7 7-7 7" />
                        </svg>
                      </div>
                    </div>
                  </div>
                );
              })}
            </div>
          )
        )}

<<<<<<< HEAD
        {/* Modal de detalle de proyecto (mejorado visualmente) */}
=======
        {/* Modal de detalle de proyecto */}
>>>>>>> 329a8342
        {selectedProject && (
          <div className="fixed inset-0 z-50 flex items-center justify-center p-4">
            <div 
              className="fixed inset-0 bg-gradient-to-br from-gray-900/40 to-black/60 backdrop-blur-[2px]"
              onClick={() => setSelectedProject(null)}
            ></div>
            <div 
              ref={modalRef}
              className="bg-white rounded-xl shadow-xl max-w-4xl w-full relative overflow-hidden" 
              style={{
                maxHeight: '85vh',
                overflowY: 'auto',
              }}
            >
<<<<<<< HEAD
              {/* Encabezado del modal con color del proyecto - Improved UI */}
              <div 
                className={`${getProjectColor(selectedProject.color)} p-6 rounded-t-xl relative overflow-hidden`}
                style={{
                  background: `linear-gradient(135deg, ${getProjectColor(selectedProject.color).replace('bg-', '')} 0%, ${getProjectColor(selectedProject.color).replace('bg-', '')}/80 100%)`,
                }}
              >
                {/* Decorative elements */}
                <div className="absolute top-0 right-0 w-40 h-40 rounded-full bg-white/10 -mr-20 -mt-20"></div>
                <div className="absolute bottom-0 left-0 w-20 h-20 rounded-full bg-white/10 -ml-10 -mb-10"></div>
                
                <div className="relative z-10 flex justify-between items-center">
                  <div>
                    <div className="flex items-center space-x-3 mb-1">
                      <h1 className="text-2xl font-bold text-white">{selectedProject.name}</h1>
                      <span className="px-3 py-1 rounded-full text-xs font-medium bg-white text-green-800 shadow-sm">
                        Activo
                      </span>
                    </div>
                    <p className="text-white/70 text-sm">Cliente: {selectedProject.client}</p>
                  </div>                    <button 
=======
              <div className="p-6 border-b bg-white sticky top-0 z-10">
                <div className="flex items-center justify-between">
                  <button 
>>>>>>> 329a8342
                    onClick={() => setSelectedProject(null)}
                    className="text-white bg-white/20 hover:bg-white/30 rounded-full p-1.5 transition-all hover:rotate-90 duration-300 z-20 h-8 w-8 flex items-center justify-center"
                    aria-label="Cerrar ventana"
                  >
                    <FiX className="h-5 w-5" />
                  </button>
                </div>
              </div>
              
              <div className="p-8">
                {/* Description section - Full width and scrollable */}
                <div className="mb-5">
                  <h2 className="text-lg font-semibold mb-3 text-gray-800 flex items-center">
                    <div className="w-10 h-10 rounded-full bg-gradient-to-br from-[#A100FF20] to-[#A100FF30] flex items-center justify-center mr-3 shadow-sm">
                      <FiInfo className="h-5 w-5 text-[#A100FF]" />
                    </div>
                    Descripción del proyecto
                  </h2>
                  <div className="p-5 bg-white rounded-xl border border-gray-100 shadow-sm hover:shadow-md transition-all duration-300 max-h-[250px] overflow-y-auto">
                    <div className="prose prose-sm max-w-none text-gray-700">
                      <p className="leading-relaxed">{selectedProject.description || "Sin descripción disponible."}</p>
                      <p className="mt-3 text-sm text-gray-500">Este proyecto se centra en desarrollar soluciones innovadoras para {selectedProject.client}, mejorando su presencia digital y eficiencia operativa.</p>
                    </div>
                  </div>
                </div>
                
                {/* Assigned team members */}
                <div className="mb-5">
                  <h2 className="text-lg font-semibold mb-3 text-gray-800 flex items-center">
                    <div className="w-10 h-10 rounded-full bg-gradient-to-br from-[#6366F110] to-[#6366F130] flex items-center justify-center mr-3 shadow-sm">
                      <FiUsers className="h-5 w-5 text-[#6366F1]" />
                    </div>
                    Equipo asignado
                  </h2>
                  <div className="flex flex-wrap gap-2">
                    {/* Mock data for team members - Replace with actual data */}
                    {[1, 2, 3, 4].map(member => (
                      <div key={member} className="flex flex-col items-center group">
                        <div className="relative">
                          <div className="w-12 h-12 rounded-full bg-gradient-to-br from-gray-100 to-gray-200 flex items-center justify-center overflow-hidden border-2 border-white shadow-md group-hover:border-[#A100FF20] transition-all">
                            <img 
                              src={`https://randomuser.me/api/portraits/${member % 2 ? 'men' : 'women'}/${member + 10}.jpg`}
                              alt={`Miembro del equipo ${member}`}
                              className="w-full h-full object-cover"
                              onError={(e) => {
                                (e.target as HTMLImageElement).src = '/placeholder-avatar.png';
                              }}
                            />
                          </div>
                          <div className="absolute -bottom-1 -right-1 w-4 h-4 bg-green-500 rounded-full border-2 border-white"></div>
                        </div>
                        <span className="text-xs text-gray-600 mt-1 opacity-0 group-hover:opacity-100 transition-opacity duration-300">Usuario {member}</span>
                      </div>
                    ))}
                    <div className="flex flex-col items-center">
                      <div className="w-12 h-12 rounded-full bg-[#A100FF10] border-2 border-dashed border-[#A100FF] flex items-center justify-center cursor-pointer hover:bg-[#A100FF20] transition-all">
                        <FiPlus className="h-5 w-5 text-[#A100FF]" />
                      </div>
                    </div>
                  </div>
                </div>

                {/* Two column layout for project details */}
                <div className="grid md:grid-cols-2 gap-6">
                  {/* Columna izquierda */}
                  <div className="h-full flex flex-col">
                    <div className="bg-white rounded-xl p-5 border border-gray-100 shadow-sm hover:shadow-md transition-all duration-300 flex-grow">
                      <h2 className="text-lg font-semibold mb-4 text-gray-800 flex items-center pb-2 border-b border-gray-100">
                        <div className="w-10 h-10 rounded-full bg-gradient-to-br from-[#10B98108] to-[#10B98120] flex items-center justify-center mr-3 shadow-sm">
                          <FiClipboard className="h-5 w-5 text-[#10B981]" />
                        </div>
                        Detalles del proyecto
                      </h2>
                      
                      <div className="space-y-6 text-sm">
                        {/* Enhanced Date Sections */}
                        <div className="flex items-center justify-between py-3 border-b border-gray-100 hover:bg-gray-50 transition-all duration-300 rounded-lg px-2">
                          <div className="flex items-center">
                            <div className="w-12 h-12 rounded-full bg-gradient-to-br from-blue-100 to-blue-200 flex items-center justify-center mr-4 shadow-sm">
                              <FiCalendar className="h-6 w-6 text-blue-600" />
                            </div>
                            <div>
                              <span className="text-gray-500 text-xs">Fecha de inicio</span>
                              <p className="font-semibold text-gray-800">{new Date(selectedProject.startDate).toLocaleDateString('es-ES', {
                                day: 'numeric',
                                month: 'long',
                                year: 'numeric'
                              })}</p>
                            </div>
                          </div>
                        </div>
                        
                        <div className="flex items-center justify-between py-3 hover:bg-gray-50 transition-all duration-300 rounded-lg px-2">
                          <div className="flex items-center">
                            <div className="w-12 h-12 rounded-full bg-gradient-to-br from-red-100 to-red-200 flex items-center justify-center mr-4 shadow-sm">
                              <FiClock className="h-6 w-6 text-red-600" />
                            </div>
                            <div>
                              <span className="text-gray-500 text-xs">Fecha de fin</span>
                              <p className="font-semibold text-gray-800">{new Date(selectedProject.endDate).toLocaleDateString('es-ES', {
                                day: 'numeric',
                                month: 'long',
                                year: 'numeric'
                              })}</p>
                              {/* Days remaining calculation */}
                              {(() => {
                                const today = new Date();
                                const endDate = new Date(selectedProject.endDate);
                                const diffTime = endDate.getTime() - today.getTime();
                                const diffDays = Math.ceil(diffTime / (1000 * 60 * 60 * 24));
                                
                                if (diffDays > 0) {
                                  return (
                                    <span className="text-xs text-gray-500">
                                      Quedan {diffDays} días
                                    </span>
                                  );
                                } else if (diffDays === 0) {
                                  return <span className="text-xs text-orange-500 font-medium">¡Finaliza hoy!</span>;
                                } else {
                                  return null;
                                }
                              })()}
                            </div>
                          </div>
                        </div>
                        
                        {/* Enhanced Cargabilidad with pulse animation */}
                        <div className="flex flex-col bg-gradient-to-r from-green-50 to-transparent p-4 rounded-lg">
                          <div className="flex justify-between items-center mb-2">
                            <div className="flex items-center">
                              <div className="h-3 w-3 bg-green-500 rounded-full mr-2 animate-pulse"></div>
                              <span className="text-gray-700 font-medium">Cargabilidad:</span>
                            </div>
                            <span className="font-bold text-green-600">{selectedProject.cargabilidad}%</span>
                          </div>
                          <div className="w-full bg-gray-200 rounded-full h-3 overflow-hidden">
                            <div 
                              className="bg-gradient-to-r from-green-500 to-green-600 h-3 rounded-full shadow-inner transition-all duration-500" 
                              style={{ width: `${selectedProject.cargabilidad}%` }}
                            ></div>
                          </div>
                        </div>
                      </div>
                    </div>
                  </div>
                  
                  {/* Columna derecha - Información del cliente - Enhanced design */}
                  <div className="h-full flex flex-col">
                    <div className="bg-white rounded-xl p-5 border border-gray-100 shadow-sm hover:shadow-md transition-all duration-300 flex-grow">
                      <h2 className="text-lg font-semibold mb-4 text-gray-800 flex items-center pb-2 border-b border-gray-100">
                        <div className="w-10 h-10 rounded-full bg-gradient-to-br from-[#A100FF10] to-[#A100FF20] flex items-center justify-center mr-3 shadow-sm">
                          <FiUser className="h-5 w-5 text-[#A100FF]" />
                        </div>
                        Información del cliente
                      </h2>
                      
                      <div className="flex items-center mb-6">
                        <div className="w-20 h-20 bg-gradient-to-br from-gray-100 to-gray-200 rounded-full flex items-center justify-center mr-4 overflow-hidden border-4 border-white shadow-md">
                          {selectedProject.url_logo ? (
                            <img 
                              src={`https://${selectedProject.url_logo}/favicon.ico`} 
                              alt={`Logo de ${selectedProject.client}`}
                              className="w-12 h-12 object-contain"
                              onError={(e) => {
                                (e.target as HTMLImageElement).src = '/placeholder-company.png';
                              }}
                            />
                          ) : (
                            <svg xmlns="http://www.w3.org/2000/svg" className="h-10 w-10 text-gray-400" fill="none" viewBox="0 0 24 24" stroke="currentColor">
                              <path strokeLinecap="round" strokeLinejoin="round" strokeWidth={2} d="M21 13.255A23.931 23.931 0 0112 15c-3.183 0-6.22-.62-9-1.745M16 6V4a2 2 0 00-2-2h-4a2 2 0 00-2 2v2m4 6h.01M5 20h14a2 2 0 002-2V8a2 2 0 00-2-2H5a2 2 0 00-2 2v10a2 2 0 002 2z" />
                            </svg>
                          )}
                        </div>
                        <div>
                          <h3 className="text-xl font-semibold text-gray-800 mb-1">{selectedProject.client}</h3>
                          <p className="text-sm text-gray-500 flex items-center">
                            <span className="inline-block w-2 h-2 bg-green-500 rounded-full mr-2"></span>
                            Cliente activo
                          </p>
                        </div>
                      </div>
                      
                      <div className="space-y-3 text-sm bg-white p-4 rounded-lg border border-gray-100">
                        <h4 className="font-medium text-gray-700 mb-2">Información de contacto</h4>
                        <div className="flex items-center text-gray-700 hover:text-[#A100FF] transition-colors group">
                          <div className="w-8 h-8 rounded-full bg-[#A100FF08] flex items-center justify-center mr-3 group-hover:bg-[#A100FF15] transition-all">
                          <FiMail className="h-4 w-4 text-[#A100FF]" />
                          </div>
                          <span className="group-hover:font-medium">contacto@{selectedProject.client.toLowerCase().replace(/\s+/g, '')}.com</span>
                        </div>
                        <div className="flex items-center text-gray-700 hover:text-[#A100FF] transition-colors group">
                          <div className="w-8 h-8 rounded-full bg-[#A100FF08] flex items-center justify-center mr-3 group-hover:bg-[#A100FF15] transition-all">
                          <FiPhone className="h-4 w-4 text-[#A100FF]" />
                          </div>
                          <span className="group-hover:font-medium">+34 91 XXX XX XX</span>
                        </div>
                        <div className="flex items-center text-gray-700 hover:text-[#A100FF] transition-colors group">
                          <div className="w-8 h-8 rounded-full bg-[#A100FF08] flex items-center justify-center mr-3 group-hover:bg-[#A100FF15] transition-all">
                          <FiMapPin className="h-4 w-4 text-[#A100FF]" />
                          </div>
                          <span className="group-hover:font-medium">Madrid, España</span>
                        </div>
                      </div>
                      
                      {selectedProject.url_logo && (
                        <div className="mt-5 pt-4 border-t border-gray-200">
                          <p className="text-sm text-gray-600 mb-2 font-medium">Sitio web del cliente:</p>
                          <a 
                            href={`https://${selectedProject.url_logo}`} 
                            target="_blank" 
                            rel="noopener noreferrer"
                            className="text-[#A100FF] hover:text-[#8000CC] flex items-center p-3 rounded-lg border border-gray-100 bg-white hover:bg-[#A100FF08] transition-all group"
                          >
                            <div className="flex-1 truncate">
                              {selectedProject.url_logo}
                            </div>
                            <div className="ml-2 p-2 rounded-full bg-[#A100FF15] group-hover:bg-[#A100FF25] transition-all">
                              <FiExternalLink className="h-4 w-4 text-[#A100FF] group-hover:rotate-12 transition-all duration-300" />
                            </div>
                          </a>
                        </div>
                      )}
                    </div>
                  </div>
                </div>
                
                {/* Zoom Meeting Section - moved closer to project details */}
                <div className="mt-3 bg-white rounded-xl p-5 border border-gray-100 shadow-sm hover:shadow-md transition-all duration-300">
                  <h2 className="text-lg font-semibold mb-4 text-gray-800 flex items-center pb-2 border-b border-gray-100">
                    <div className="w-10 h-10 rounded-full bg-gradient-to-br from-blue-100 to-blue-200 flex items-center justify-center mr-3 shadow-sm">
                      <FiVideo className="h-5 w-5 text-blue-600" />
                    </div>
                    Programar reunión de Zoom
                  </h2>
                  
                  <div className="grid grid-cols-1 md:grid-cols-3 gap-4 mt-4">
                    <div className="col-span-1">
                      <label className="block text-sm font-medium text-gray-700 mb-1">Fecha</label>
                      <div className="mt-1 relative rounded-md shadow-sm">
                        <input
                          type="date"
                          className="focus:ring-blue-500 focus:border-blue-500 block w-full pl-3 pr-12 sm:text-sm border-gray-300 rounded-md py-2 bg-white"
                          defaultValue="2025-05-25"
                          id="zoom-meeting-date"
                        />
                      </div>
                    </div>
                    
                    <div className="col-span-1">
                      <label className="block text-sm font-medium text-gray-700 mb-1">Hora</label>
                      <div className="mt-1 relative rounded-md shadow-sm">
                        <input
                          type="time"
                          className="focus:ring-blue-500 focus:border-blue-500 block w-full pl-3 pr-12 sm:text-sm border-gray-300 rounded-md py-2 bg-white"
                          defaultValue="10:00"
                          id="zoom-meeting-time"
                        />
                      </div>
                    </div>
                    
                    <div className="col-span-1">
                      <label className="block text-sm font-medium text-gray-700 mb-1">Duración</label>
                      <div className="mt-1 relative rounded-md shadow-sm">
                        <select
                          className="focus:ring-blue-500 focus:border-blue-500 block w-full pl-3 pr-12 sm:text-sm border-gray-300 rounded-md py-2 bg-white"
                          defaultValue="60"
                          id="zoom-meeting-duration"
                        >
                          <option value="30">30 minutos</option>
                          <option value="60">1 hora</option>
                          <option value="90">1 hora 30 minutos</option>
                          <option value="120">2 horas</option>
                        </select>
                      </div>
                    </div>
                    
                    <div className="col-span-3">
                      <label className="block text-sm font-medium text-gray-700 mb-1">Participantes</label>
                      <div className="mt-1 relative rounded-md shadow-sm">
                        <input
                          type="text"
                          className="focus:ring-blue-500 focus:border-blue-500 block w-full pl-3 pr-12 sm:text-sm border-gray-300 rounded-md py-2 bg-white"
                          placeholder="Añadir correos electrónicos separados por comas"
                          defaultValue={`${selectedProject.client.toLowerCase().replace(/\s+/g, '')}@email.com, equipo@kitsoft.com`}
                          id="zoom-meeting-participants"
                        />
                      </div>
                    </div>
                    
                    <div className="col-span-3">
                      <label className="block text-sm font-medium text-gray-700 mb-1">Asunto</label>
                      <div className="mt-1 relative rounded-md shadow-sm">
                        <input
                          type="text"
                          className="focus:ring-blue-500 focus:border-blue-500 block w-full pl-3 pr-12 sm:text-sm border-gray-300 rounded-md py-2 bg-white"
                          defaultValue={`Reunión: Proyecto ${selectedProject.name} - Actualización`}
                          id="zoom-meeting-subject"
                        />
                      </div>
                    </div>
                  </div>
                  
                  <div className="mt-4 flex justify-end items-center">
                    <button 
                      id="zoom-meeting-button"
                      className="inline-flex items-center px-4 py-2 border border-transparent text-sm font-medium rounded-md shadow-sm text-white bg-blue-600 hover:bg-blue-700 focus:outline-none focus:ring-2 focus:ring-offset-2 focus:ring-blue-500 transition-all"
                      onClick={() => {
                        // Get the button
                        const button = document.getElementById('zoom-meeting-button');
                        
                        // Collect form data
                        const date = (document.getElementById('zoom-meeting-date') as HTMLInputElement).value;
                        const time = (document.getElementById('zoom-meeting-time') as HTMLInputElement).value;
                        const duration = (document.getElementById('zoom-meeting-duration') as HTMLSelectElement).value;
                        const participants = (document.getElementById('zoom-meeting-participants') as HTMLInputElement).value;
                        const subject = (document.getElementById('zoom-meeting-subject') as HTMLInputElement).value;
                        
                        // In a real app, we would send this data to a backend API
                        console.log('Scheduling Zoom meeting:', { date, time, duration, participants, subject });
                        
                        // Show success animation on the button
                        if (button) {
                          // Add success class for animation
                          button.classList.add('bg-green-600');
                          button.innerHTML = '<svg class="animate-spin -ml-1 mr-2 h-4 w-4 text-white" xmlns="http://www.w3.org/2000/svg" fill="none" viewBox="0 0 24 24"><circle class="opacity-25" cx="12" cy="12" r="10" stroke="currentColor" stroke-width="4"></circle><path class="opacity-75" fill="currentColor" d="M4 12a8 8 0 018-8V0C5.373 0 0 5.373 0 12h4zm2 5.291A7.962 7.962 0 014 12H0c0 3.042 1.135 5.824 3 7.938l3-2.647z"></path></svg> Procesando...';
                          
                          // After 1.5 seconds, show success check mark
                          setTimeout(() => {
                            button.classList.remove('bg-green-600');
                            button.classList.add('bg-green-600');
                            button.innerHTML = '<svg class="h-4 w-4 mr-2 text-white" xmlns="http://www.w3.org/2000/svg" fill="none" viewBox="0 0 24 24" stroke="currentColor"><path stroke-linecap="round" stroke-linejoin="round" stroke-width="2" d="M5 13l4 4L19 7"></path></svg> Reunión programada';
                            
                            // Reset button after 3 more seconds
                            setTimeout(() => {
                              button.classList.remove('bg-green-600');
                              button.innerHTML = '<svg class="h-4 w-4 mr-2" xmlns="http://www.w3.org/2000/svg" fill="none" viewBox="0 0 24 24" stroke="currentColor"><path stroke-linecap="round" stroke-linejoin="round" stroke-width="2" d="M12 8v4l3 3m6-3a9 9 0 11-18 0 9 9 0 0118 0z"></path></svg> Programar reunión';
                            }, 3000);
                          }, 1500);
                        }
                      }}
                    >
                      <FiClock className="h-4 w-4 mr-2" />
                      Programar reunión
                    </button>
                  </div>
                </div>
              </div>
            </div>
          </div>
        )}
      </div>
    </div>
  );
}<|MERGE_RESOLUTION|>--- conflicted
+++ resolved
@@ -107,7 +107,6 @@
                 <path strokeLinecap="round" strokeLinejoin="round" strokeWidth={1.5} d="M9 12h6m-6 4h6m2 5H7a2 2 0 01-2-2V5a2 2 0 012-2h5.586a1 1 0 01.707.293l5.414 5.414a1 1 0 01.293.707V19a2 2 0 01-2 2z" />
               </svg>
             </div>
-<<<<<<< HEAD
           ) : (
             
             viewMode === 'grid' ? (
@@ -168,37 +167,9 @@
                             +2
                           </div>
                         </div>
-=======
-            <h2 className="text-xl font-medium mb-2">No hay proyectos activos</h2>
-            <p className="text-gray-500 mb-6">
-              Todos tus proyectos están actualmente archivados.
-            </p>
-          </div>
-        ) : (
-          viewMode === 'grid' ? (
-            // Vista de grid
-            <div className="grid grid-cols-1 sm:grid-cols-2 lg:grid-cols-3 gap-6">
-              {activeProjects.map(project => {
-                const progress = calculateProjectProgress(project.id);
-                const projectColorClasses = colorClasses[project.color] || colorClasses.accenture;
-                
-                return (
-                  <div 
-                    key={project.id}
-                    onClick={() => setSelectedProject(project)}
-                    className="bg-white rounded-xl shadow-md overflow-hidden cursor-pointer transition-all hover:-translate-y-1 hover:shadow-lg"
-                  >
-                    <div className="bg-[#A100FF] p-4 rounded-t-xl">
-                      <div className="flex justify-between items-center">
-                        <h3 className="text-lg font-semibold text-white">{project.name}</h3>
-                        <span className="inline-flex items-center px-2.5 py-0.5 rounded-full text-xs font-medium bg-white text-green-800">
-                          Activo
-                        </span>
->>>>>>> 329a8342
                       </div>
                       <p className="text-sm text-white opacity-90">{project.client}</p>
                     </div>
-<<<<<<< HEAD
                   );
                 })}
               </div>
@@ -265,105 +236,6 @@
                         </div>
                         <div className="ml-4">
                           <FiChevronRight className="h-5 w-5 text-gray-400" />
-=======
-                    
-                    <div className="p-5">
-                      <p className="text-gray-700 text-sm mb-6 line-clamp-2">{project.description}</p>
-                      
-                      <div className="mt-4 flex justify-between items-center">
-                        <div className="relative w-16 h-16">
-                          <svg className="w-16 h-16 transform -rotate-90" viewBox="0 0 100 100">
-                            <circle 
-                              cx="50" cy="50" r="45" 
-                              fill="none" 
-                              stroke="#E6E6E6" 
-                              strokeWidth="10"
-                            />
-                            <circle 
-                              cx="50" cy="50" r="45" 
-                              fill="none" 
-                              stroke={projectColorClasses.color} 
-                              strokeWidth="10"
-                              strokeDasharray={`${2 * Math.PI * 45 * progress / 100} ${2 * Math.PI * 45 * (100 - progress) / 100}`}
-                              strokeLinecap="round"
-                            />
-                          </svg>
-                          <div className="absolute top-1/2 left-1/2 transform -translate-x-1/2 -translate-y-1/2 text-lg font-bold">
-                            {progress}%
-                          </div>
-                        </div>
-                        <div className="flex flex-col">
-                          <span className="text-sm text-gray-500 mb-1">
-                            Tareas completadas
-                          </span>
-                          <span className="font-medium">
-                            {project.tasks.filter(t => t.completed).length}/{project.tasks.length}
-                          </span>
-                        </div>
-                      </div>
-                    </div>
-                  </div>
-                );
-              })}
-            </div>
-          ) : (
-            // Vista de lista
-            <div className="space-y-4">
-              {activeProjects.map(project => {
-                const progress = calculateProjectProgress(project.id);
-                const projectColorClasses = colorClasses[project.color] || colorClasses.accenture;
-                
-                return (
-                  <div 
-                    key={project.id}
-                    onClick={() => setSelectedProject(project)}
-                    className="bg-white rounded-xl shadow-md cursor-pointer hover:shadow-lg transition-all overflow-hidden"
-                  >
-                    <div className="bg-[#A100FF] p-4 rounded-t-xl">
-                      <div className="flex justify-between items-center">
-                        <h3 className="text-lg font-semibold text-white">{project.name}</h3>
-                        <span className="inline-flex items-center px-2.5 py-0.5 rounded-full text-xs font-medium bg-white text-green-800">
-                          Activo
-                        </span>
-                      </div>
-                      <p className="text-sm text-white opacity-90">{project.client}</p>
-                    </div>
-                    
-                    <div className="p-5 flex items-center">
-                      <div className="relative w-16 h-16 flex-shrink-0 mr-6">
-                        <svg className="w-16 h-16 transform -rotate-90" viewBox="0 0 100 100">
-                          <circle 
-                            cx="50" cy="50" r="45" 
-                            fill="none" 
-                            stroke="#E6E6E6" 
-                            strokeWidth="10"
-                          />
-                          <circle 
-                            cx="50" cy="50" r="45" 
-                            fill="none" 
-                            stroke={
-                              project.color === 'emerald' ? '#10B981' : 
-                              project.color === 'blue' ? '#3B82F6' : 
-                              project.color === 'purple' ? '#A855F7' : 
-                              project.color === 'accenture' ? '#A100FF' : 
-                              '#A100FF'
-                            } 
-                            strokeWidth="10"
-                            strokeDasharray={`${2 * Math.PI * 45 * progress / 100} ${2 * Math.PI * 45 * (100 - progress) / 100}`}
-                            strokeLinecap="round"
-                          />
-                        </svg>
-                        <div className="absolute top-1/2 left-1/2 transform -translate-x-1/2 -translate-y-1/2 text-lg font-bold">
-                          {progress}%
-                        </div>
-                      </div>
-                      <div className="flex-1 min-w-0">
-                        <p className="text-sm text-gray-700 line-clamp-2">{project.description}</p>
-                        <div className="mt-2">
-                          <span className="text-sm text-gray-500">
-                            Tareas completadas: {project.tasks.filter(t => t.completed).length}/{project.tasks.length}
-                          </span>
->>>>>>> 329a8342
                         </div>
                       </div>
                       <div className="ml-4">
@@ -379,11 +251,7 @@
           )
         )}
 
-<<<<<<< HEAD
         {/* Modal de detalle de proyecto (mejorado visualmente) */}
-=======
-        {/* Modal de detalle de proyecto */}
->>>>>>> 329a8342
         {selectedProject && (
           <div className="fixed inset-0 z-50 flex items-center justify-center p-4">
             <div 
@@ -398,7 +266,6 @@
                 overflowY: 'auto',
               }}
             >
-<<<<<<< HEAD
               {/* Encabezado del modal con color del proyecto - Improved UI */}
               <div 
                 className={`${getProjectColor(selectedProject.color)} p-6 rounded-t-xl relative overflow-hidden`}
@@ -419,12 +286,8 @@
                       </span>
                     </div>
                     <p className="text-white/70 text-sm">Cliente: {selectedProject.client}</p>
-                  </div>                    <button 
-=======
-              <div className="p-6 border-b bg-white sticky top-0 z-10">
-                <div className="flex items-center justify-between">
+                  </div>                    
                   <button 
->>>>>>> 329a8342
                     onClick={() => setSelectedProject(null)}
                     className="text-white bg-white/20 hover:bg-white/30 rounded-full p-1.5 transition-all hover:rotate-90 duration-300 z-20 h-8 w-8 flex items-center justify-center"
                     aria-label="Cerrar ventana"
