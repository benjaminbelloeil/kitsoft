--- conflicted
+++ resolved
@@ -1,733 +1,22 @@
 "use client";
 
-<<<<<<< HEAD
 import { useEffect } from 'react';
 import { motion, AnimatePresence, Variants } from 'framer-motion';
 import { FiUsers, FiAlertCircle } from 'react-icons/fi';
-=======
-import React, { useState, useEffect, useRef } from 'react';
-import { motion, AnimatePresence } from 'framer-motion';
-import { FiUsers, FiMail, FiPhone, FiMapPin, FiX, FiEye, FiAlertCircle } from 'react-icons/fi';
-import Image from 'next/image';
-import PlaceholderAvatar from '@/components/ui/placeholder-avatar';
->>>>>>> da51f69d
 import PeopleLeadHeader from '@/components/proyectos/people-lead/PeopleLeadHeader';
 import PeopleLeadSkeleton from '@/components/proyectos/people-lead/PeopleLeadSkeleton';
 import ProfileModal from '@/components/proyectos/people-lead/ProfileModal';
 import { UserCard } from '@/components/proyectos/people-lead/UserCard';
 import { useUser } from '@/context/user-context';
 import { useRouter } from 'next/navigation';
-<<<<<<< HEAD
 import { useAssignedUsers, useProfileModal } from '@/utils/database/client/peopleLeadSync';
 import UnauthorizedState from '@/components/auth/UnauhtorizedState';
-=======
-
-interface AssignedUser {
-  id_usuario: string;
-  nombre: string;
-  apellido: string;
-  titulo: string;
-  url_avatar: string | null;
-  correo: string;
-  fecha_inicio_empleo: string | null;
-}
-
-interface ProfileModalProps {
-  isOpen: boolean;
-  onClose: () => void;
-  userId: string | null;
-}
-
-// Profile Modal Component
-function ProfileModal({ isOpen, onClose, userId }: ProfileModalProps) {
-  const [profile, setProfile] = useState<UserProfile | null>(null);
-  const [skills, setSkills] = useState<any[]>([]);
-  const [experience, setExperience] = useState<any[]>([]);
-  const [certificates, setCertificates] = useState<any[]>([]);
-  const [resume, setResume] = useState<string | null>(null);
-  const [loading, setLoading] = useState(false);
-  const [error, setError] = useState<string | null>(null);
-
-  useEffect(() => {
-    if (isOpen && userId) {
-      loadCachedProfileData();
-    }
-  }, [isOpen, userId]);
-
-  const loadCachedProfileData = () => {
-    if (!userId) return;
-    
-    try {
-      const cacheKey = `profile-${userId}`;
-      const cachedData = localStorage.getItem(cacheKey);
-      const cacheTimestamp = localStorage.getItem(`${cacheKey}-timestamp`);
-      const cacheExpiry = 5 * 60 * 1000; // 5 minutes cache
-      
-      if (cachedData && cacheTimestamp) {
-        const age = Date.now() - parseInt(cacheTimestamp);
-        if (age < cacheExpiry) {
-          const parsedData = JSON.parse(cachedData);
-          setProfile(parsedData.profile || null);
-          setSkills(parsedData.skills || []);
-          setExperience(parsedData.experience || []);
-          setCertificates(parsedData.certificates || []);
-          setResume(parsedData.resume || null);
-          return;
-        }
-      }
-      
-      // If cache is expired or not available, fetch fresh data
-      fetchCompleteProfile();
-    } catch (error) {
-      console.error('Error loading cached profile data:', error);
-      fetchCompleteProfile();
-    }
-  };
-
-  const saveProfileDataToCache = (profileData: any, skillsData: any[], experienceData: any[], certificatesData: any[], resumeData: string | null) => {
-    if (!userId) return;
-    
-    try {
-      const cacheKey = `profile-${userId}`;
-      const dataToCache = {
-        profile: profileData,
-        skills: skillsData,
-        experience: experienceData,
-        certificates: certificatesData,
-        resume: resumeData
-      };
-      
-      localStorage.setItem(cacheKey, JSON.stringify(dataToCache));
-      localStorage.setItem(`${cacheKey}-timestamp`, Date.now().toString());
-    } catch (error) {
-      console.error('Error saving profile data to cache:', error);
-    }
-  };
-
-  const fetchCompleteProfile = async () => {
-    if (!userId) return;
-    
-    setLoading(true);
-    setError(null);
-    
-    try {
-      // Fetch profile data
-      const profileResponse = await fetch(`/api/profile/get?userId=${userId}`);
-      if (!profileResponse.ok) throw new Error('Failed to fetch profile');
-      const profileData = await profileResponse.json();
-      setProfile(profileData);
-
-      let skillsData: any[] = [];
-      let experienceData: any[] = [];
-      let certificatesData: any[] = [];
-      let resumeData: string | null = null;
-
-      // Fetch skills using people-lead endpoint
-      try {
-        const skillsResponse = await fetch(`/api/people-lead/skills?userId=${userId}`);
-        if (skillsResponse.ok) {
-          skillsData = await skillsResponse.json();
-          setSkills(skillsData || []);
-        }
-      } catch (err) {
-        console.log('Skills not available');
-        setSkills([]);
-      }
-
-      // Fetch experience using people-lead endpoint
-      try {
-        const experienceResponse = await fetch(`/api/people-lead/experience?userId=${userId}`);
-        if (experienceResponse.ok) {
-          experienceData = await experienceResponse.json();
-          setExperience(experienceData || []);
-        }
-      } catch (err) {
-        console.log('Experience not available');
-        setExperience([]);
-      }
-
-      // Fetch certificates using people-lead endpoint
-      try {
-        const certificatesResponse = await fetch(`/api/people-lead/certificates?userId=${userId}`);
-        if (certificatesResponse.ok) {
-          certificatesData = await certificatesResponse.json();
-          setCertificates(certificatesData || []);
-        }
-      } catch (err) {
-        console.log('Certificates not available');
-        setCertificates([]);
-      }
-
-      // Fetch resume using people-lead endpoint
-      try {
-        const resumeResponse = await fetch(`/api/people-lead/curriculum?userId=${userId}`);
-        if (resumeResponse.ok) {
-          const resumeResponseData = await resumeResponse.json();
-          resumeData = resumeResponseData?.url || null;
-          setResume(resumeData);
-        }
-      } catch (err) {
-        console.log('Resume not available');
-        setResume(null);
-      }
-
-      // Save to cache
-      saveProfileDataToCache(profileData, skillsData, experienceData, certificatesData, resumeData);
-
-    } catch (error) {
-      console.error('Error fetching profile:', error);
-      setError('Error al cargar el perfil');
-    } finally {
-      setLoading(false);
-    }
-  };
-
-  const modalVariants = {
-    hidden: { opacity: 0, scale: 0.95, y: 10 },
-    visible: { 
-      opacity: 1, 
-      scale: 1, 
-      y: 0,
-      transition: {
-        type: "spring",
-        damping: 25,
-        stiffness: 500
-      }
-    },
-    exit: { 
-      opacity: 0, 
-      scale: 0.95, 
-      y: 10,
-      transition: { 
-        duration: 0.2,
-        ease: "easeOut" 
-      } 
-    }
-  };
-
-  const backdropVariants = {
-    hidden: { opacity: 0 },
-    visible: { 
-      opacity: 1,
-      transition: {
-        duration: 0.3
-      }
-    },
-    exit: { 
-      opacity: 0,
-      transition: {
-        delay: 0.1,
-        duration: 0.3
-      }
-    }
-  };
-
-  const contentVariants = {
-    hidden: { opacity: 0, y: 20 },
-    visible: { 
-      opacity: 1,
-      y: 0,
-      transition: { 
-        delay: 0.2,
-        duration: 0.4
-      }
-    }
-  };
-
-  if (!isOpen) return null;
-
-  return (
-    <AnimatePresence mode="wait">
-      <motion.div
-        className="fixed inset-0 z-50 flex items-center justify-center p-4"
-        variants={backdropVariants}
-        initial="hidden"
-        animate="visible"
-        exit="exit"
-      >
-        <motion.div
-          className="absolute inset-0 bg-black/50 backdrop-blur-sm"
-          onClick={onClose}
-          initial={{ opacity: 0 }}
-          animate={{ opacity: 1 }}
-          exit={{ opacity: 0 }}
-        />
-        <motion.div
-          className="relative bg-white rounded-xl shadow-xl max-w-6xl w-full max-h-[90vh] overflow-hidden"
-          variants={modalVariants}
-          initial="hidden"
-          animate="visible"
-          exit="exit"
-        >
-          {/* Header with improved animation */}
-          <motion.div 
-            className="bg-gradient-to-r from-[#A100FF] to-purple-600 p-6 text-white"
-            initial={{ opacity: 0, y: -10 }}
-            animate={{ opacity: 1, y: 0 }}
-            transition={{ duration: 0.3, delay: 0.1 }}
-          >
-            <div className="flex items-center justify-between">
-              <h2 className="text-xl font-semibold">Perfil Completo</h2>
-              <motion.button
-                onClick={onClose}
-                className="p-2 hover:bg-white/20 rounded-full transition-colors"
-                whileHover={{ scale: 1.1, backgroundColor: "rgba(255,255,255,0.2)" }}
-                whileTap={{ scale: 0.9 }}
-              >
-                <FiX size={20} />
-              </motion.button>
-            </div>
-          </motion.div>
-
-          {/* Content with animations */}
-          <div className="p-6 overflow-y-auto max-h-[calc(90vh-80px)]">
-            {loading ? (
-              <motion.div 
-                className="flex items-center justify-center py-12"
-                initial={{ opacity: 0 }}
-                animate={{ opacity: 1 }}
-                exit={{ opacity: 0 }}
-              >
-                <div className="w-8 h-8 border-2 border-[#A100FF] border-t-transparent rounded-full animate-spin"></div>
-                <span className="ml-3 text-gray-600">Cargando perfil...</span>
-              </motion.div>
-            ) : error ? (
-              <motion.div 
-                className="text-center py-12"
-                variants={contentVariants}
-                initial="hidden"
-                animate="visible"
-              >
-                <div className="text-red-500 mb-2">{error}</div>
-                <motion.button
-                  onClick={fetchCompleteProfile}
-                  className="text-[#A100FF] hover:text-purple-700 underline"
-                  whileHover={{ scale: 1.05 }}
-                  whileTap={{ scale: 0.95 }}
-                >
-                  Reintentar
-                </motion.button>
-              </motion.div>
-            ) : profile ? (
-              <motion.div 
-                className="grid grid-cols-1 lg:grid-cols-3 gap-6"
-                variants={contentVariants}
-                initial="hidden"
-                animate="visible"
-              >
-                {/* Left Column - Profile Header with animations */}
-                <motion.div 
-                  className="lg:col-span-1"
-                  initial={{ opacity: 0, x: -30 }}
-                  animate={{ opacity: 1, x: 0 }}
-                  transition={{ duration: 0.5, delay: 0.2 }}
-                >
-                  <motion.div 
-                    className="bg-white rounded-xl shadow-lg border border-gray-100 p-6 sticky top-0"
-                    whileHover={{ y: -2, boxShadow: "0 10px 25px -5px rgba(0, 0, 0, 0.1)" }}
-                    transition={{ duration: 0.2 }}
-                  >
-                    <div className="text-center">
-                      <div className="relative w-24 h-24 mx-auto rounded-full overflow-hidden border-4 border-[#A100FF20] mb-4">
-                        {profile.URL_Avatar ? (
-                          <Image
-                            src={profile.URL_Avatar}
-                            alt={`${profile.Nombre} ${profile.Apellido}`}
-                            fill
-                            className="object-cover"
-                          />
-                        ) : (
-                          <PlaceholderAvatar size={96} />
-                        )}
-                      </div>
-                      <h3 className="text-xl font-bold text-gray-900 mb-1">
-                        {profile.Nombre} {profile.Apellido}
-                      </h3>
-                      {profile.Titulo && (
-                        <p className="text-[#A100FF] font-medium mb-4">{profile.Titulo}</p>
-                      )}
-                    </div>
-
-                    {/* Contact Info */}
-                    <div className="space-y-3">
-                      <div className="flex items-center text-sm text-gray-600">
-                        <FiMail className="w-4 h-4 mr-3 text-gray-400" />
-                        <span className="truncate">{profile.correo?.Correo || 'No especificado'}</span>
-                      </div>
-                      
-                      <div className="flex items-center text-sm text-gray-600">
-                        <FiPhone className="w-4 h-4 mr-3 text-gray-400" />
-                        <span>
-                          {profile.telefono?.Codigo_Pais && profile.telefono?.Numero
-                            ? `${profile.telefono.Codigo_Pais} ${profile.telefono.Numero}`
-                            : 'No especificado'
-                          }
-                        </span>
-                      </div>
-                      
-                      <div className="flex items-center text-sm text-gray-600">
-                        <FiMapPin className="w-4 h-4 mr-3 text-gray-400" />
-                        <span className="truncate">
-                          {profile.direccion && (profile.direccion.Ciudad || profile.direccion.Estado || profile.direccion.Pais)
-                            ? [profile.direccion.Ciudad, profile.direccion.Estado, profile.direccion.Pais]
-                                .filter(Boolean)
-                                .join(', ')
-                            : 'No especificado'
-                          }
-                        </span>
-                      </div>
-                    </div>
-
-                    {/* Bio */}
-                    {profile.Bio && (
-                      <div className="mt-4 pt-4 border-t border-gray-100">
-                        <h4 className="font-medium text-gray-900 mb-2">Biografía</h4>
-                        <p className="text-sm text-gray-600 leading-relaxed">{profile.Bio}</p>
-                      </div>
-                    )}
-
-                    {/* Employment Date */}
-                    {profile.Fecha_Inicio_Empleo && (
-                      <div className="mt-4 pt-4 border-t border-gray-100">
-                        <h4 className="font-medium text-gray-900 mb-2">Fecha de Inicio</h4>
-                        <p className="text-sm text-[#A100FF]">
-                          {new Date(profile.Fecha_Inicio_Empleo).toLocaleDateString('es-ES', {
-                            year: 'numeric',
-                            month: 'long',
-                            day: 'numeric'
-                          })}
-                        </p>
-                      </div>
-                    )}
-                  </motion.div>
-                </motion.div>
-
-                {/* Right Column - Detailed Info with animations */}
-                <motion.div 
-                  className="lg:col-span-2 space-y-6"
-                  initial={{ opacity: 0, x: 30 }}
-                  animate={{ opacity: 1, x: 0 }}
-                  transition={{ duration: 0.5, delay: 0.3 }}
-                >
-                  {/* Resume Section */}
-                  <ReadOnlyResumeSection 
-                    resumeUrl={resume}
-                    loading={loading}
-                  />
-
-                  {/* Experience Section */}
-                  <ReadOnlyExperienceSection 
-                    experiences={experience.map(exp => ({
-                      company: exp.empresa || exp.compañia || '',
-                      position: exp.cargo || exp.puesto || exp.posicion || '',
-                      period: `${exp.fecha_inicio ? new Date(exp.fecha_inicio).toLocaleDateString('es-ES') : ''} - ${exp.fecha_fin ? new Date(exp.fecha_fin).toLocaleDateString('es-ES') : 'Presente'}`,
-                      description: exp.descripcion || ''
-                    }))}
-                    loading={loading}
-                  />
-
-                  {/* Skills Section */}
-                  <ReadOnlySkillsSection 
-                    skills={skills.map(skill => ({
-                      id: skill.id_habilidad?.toString() || Math.random().toString(),
-                      name: skill.titulo || skill.name || '',
-                      level: skill.nivel_experiencia || 1
-                    }))}
-                    loading={loading}
-                  />
-
-                  {/* Certificates Section */}
-                  <ReadOnlyCertificatesSection 
-                    certificates={certificates.map(cert => ({
-                      titulo: cert.titulo || cert.nombre || '',
-                      institucion: cert.institucion || cert.organismo || '',
-                      fecha_obtencion: cert.fecha_obtencion || cert.fecha_emision || '',
-                      fecha_expiracion: cert.fecha_expiracion || undefined,
-                      url: cert.url || cert.URL_Certificado || undefined
-                    }))}
-                    loading={loading}
-                  />
-                </motion.div>
-              </motion.div>
-            ) : null}
-          </div>
-        </motion.div>
-      </motion.div>
-    </AnimatePresence>
-  );
-}
-
-// User Card Component with enhanced animations
-const UserCard = React.memo(function UserCard({ user, onViewProfile, index }: { user: AssignedUser; onViewProfile: (userId: string) => void, index: number }) {
-  // Centralized cache validation for user cards
-  const getUserCachedData = () => {
-    if (typeof window === 'undefined') {
-      return { data: null, isValid: false };
-    }
-    
-    try {
-      const cacheKey = `basic-profile-${user.id_usuario}`;
-      const cachedData = localStorage.getItem(cacheKey);
-      const cacheTimestamp = localStorage.getItem(`${cacheKey}-timestamp`);
-      const cacheExpiry = 5 * 60 * 1000; // 5 minutes cache
-      
-      if (cachedData && cacheTimestamp) {
-        const age = Date.now() - parseInt(cacheTimestamp);
-        if (age < cacheExpiry) {
-          const parsedData = JSON.parse(cachedData);
-          return { data: parsedData, isValid: true };
-        }
-      }
-    } catch (error) {
-      console.error('Error reading cached profile data:', error);
-    }
-    
-    return { data: null, isValid: false };
-  };
-
-  // Get cached data once and use it for state initialization
-  const cachedProfileResult = getUserCachedData();
-  
-  // Initialize states based on the single cache check
-  const [userProfile, setUserProfile] = useState<UserProfile | null>(cachedProfileResult.data);
-  const [loading, setLoading] = useState(!cachedProfileResult.isValid);
-  const fetchInProgressRef = useRef(false);
-
-  // Fetch basic profile info for the card with caching
-  useEffect(() => {
-    // Only fetch if we don't have valid cached data and no fetch is in progress
-    if (cachedProfileResult.isValid || fetchInProgressRef.current) return;
-    
-    const fetchBasicProfile = async () => {
-      if (fetchInProgressRef.current) return;
-      
-      fetchInProgressRef.current = true;
-      setLoading(true);
-      
-      try {
-        const response = await fetch(`/api/profile/get?userId=${user.id_usuario}`);
-        if (response.ok) {
-          const profileData = await response.json();
-          setUserProfile(profileData);
-          
-          // Cache the data
-          const cacheKey = `basic-profile-${user.id_usuario}`;
-          localStorage.setItem(cacheKey, JSON.stringify(profileData));
-          localStorage.setItem(`${cacheKey}-timestamp`, Date.now().toString());
-        }
-      } catch (error) {
-        console.error('Error fetching basic profile:', error);
-      } finally {
-        setLoading(false);
-        fetchInProgressRef.current = false;
-      }
-    };
-    
-    fetchBasicProfile();
-  }, []); // Empty dependency array since we only want this to run once per mount
-
-  return (
-    <motion.div
-      initial={{ opacity: 0, y: 20 }}
-      animate={{ opacity: 1, y: 0 }}
-      transition={{ 
-        type: "spring", 
-        stiffness: 300, 
-        damping: 24, 
-        delay: 0.1 + index * 0.05,
-        duration: 0.4 
-      }}
-      whileHover={{ y: -4, boxShadow: "0 12px 25px -5px rgba(0, 0, 0, 0.1)" }}
-      whileTap={{ scale: 0.98 }}
-      exit={{ opacity: 0, scale: 0.95, transition: { duration: 0.2 } }}
-      className="bg-white rounded-xl shadow-md border border-gray-100 p-6"
-    >
-      <motion.div 
-        className="flex items-start space-x-4"
-        initial={{ opacity: 0, y: 10 }}
-        animate={{ opacity: 1, y: 0 }}
-        transition={{ duration: 0.3, delay: 0.2 + index * 0.05 }}
-      >
-        <motion.div 
-          className="w-16 h-16 rounded-full overflow-hidden flex-shrink-0"
-          whileHover={{ scale: 1.05 }}
-          transition={{ duration: 0.2 }}
-        >
-          {user.url_avatar ? (
-            <Image
-              src={user.url_avatar}
-              alt={`${user.nombre} ${user.apellido}`}
-              width={64}
-              height={64}
-              className="object-cover w-full h-full"
-            />
-          ) : (
-            <PlaceholderAvatar size={64} />
-          )}
-        </motion.div>
-        <div className="flex-1 min-w-0">
-          <motion.h3 
-            className="font-semibold text-gray-900 text-lg mb-1"
-            initial={{ opacity: 0 }}
-            animate={{ opacity: 1 }}
-            transition={{ duration: 0.3, delay: 0.3 + index * 0.05 }}
-          >
-            {user.nombre} {user.apellido}
-          </motion.h3>
-          <motion.p 
-            className="text-[#A100FF] text-sm font-medium mb-1"
-            initial={{ opacity: 0 }}
-            animate={{ opacity: 1 }}
-            transition={{ duration: 0.3, delay: 0.35 + index * 0.05 }}
-          >
-            {user.titulo || 'Sin título'}
-          </motion.p>
-          <motion.p 
-            className="text-gray-500 text-xs"
-            initial={{ opacity: 0 }}
-            animate={{ opacity: 1 }}
-            transition={{ duration: 0.3, delay: 0.4 + index * 0.05 }}
-          >
-            {user.correo}
-          </motion.p>
-        </div>
-      </motion.div>
-      
-      {/* Basic Information with staggered animations */}
-      <motion.div 
-        className="mt-4 space-y-3"
-        initial={{ opacity: 0 }}
-        animate={{ opacity: 1 }}
-        transition={{ duration: 0.4, delay: 0.45 + index * 0.05 }}
-      >
-        {loading ? (
-          <div className="space-y-2">
-            {[...Array(3)].map((_, i) => (
-              <motion.div 
-                key={i}
-                className="h-4 bg-gray-200 rounded animate-pulse"
-                initial={{ width: "30%" }}
-                animate={{ width: ["30%", "100%", "60%"][i] }}
-                transition={{ duration: 1, repeat: Infinity, repeatType: "reverse" }}
-              />
-            ))}
-          </div>
-        ) : (
-          <>
-            {/* Email */}
-            <motion.div 
-              className="flex items-center text-sm text-gray-600"
-              initial={{ opacity: 0, x: -10 }}
-              animate={{ opacity: 1, x: 0 }}
-              transition={{ duration: 0.3, delay: 0.5 + index * 0.05 }}
-            >
-              <FiMail className="w-4 h-4 mr-2 text-gray-400" />
-              <span className="truncate">{userProfile?.correo?.Correo || user.correo}</span>
-            </motion.div>
-            
-            {/* Phone */}
-            <motion.div 
-              className="flex items-center text-sm text-gray-600"
-              initial={{ opacity: 0, x: -10 }}
-              animate={{ opacity: 1, x: 0 }}
-              transition={{ duration: 0.3, delay: 0.55 + index * 0.05 }}
-            >
-              <FiPhone className="w-4 h-4 mr-2 text-gray-400" />
-              <span>
-                {userProfile?.telefono?.Codigo_Pais && userProfile?.telefono?.Numero
-                  ? `${userProfile.telefono.Codigo_Pais} ${userProfile.telefono.Numero}`
-                  : 'No especificado'
-                }
-              </span>
-            </motion.div>
-            
-            {/* Location */}
-            <motion.div 
-              className="flex items-center text-sm text-gray-600"
-              initial={{ opacity: 0, x: -10 }}
-              animate={{ opacity: 1, x: 0 }}
-              transition={{ duration: 0.3, delay: 0.6 + index * 0.05 }}
-            >
-              <FiMapPin className="w-4 h-4 mr-2 text-gray-400" />
-              <span className="truncate">
-                {userProfile?.direccion && (userProfile.direccion.Ciudad || userProfile.direccion.Estado || userProfile.direccion.Pais)
-                  ? [userProfile.direccion.Ciudad, userProfile.direccion.Estado, userProfile.direccion.Pais]
-                      .filter(Boolean)
-                      .join(', ')
-                  : 'No especificado'
-                }
-              </span>
-            </motion.div>
-            
-            {/* Bio */}
-            {userProfile?.Bio && (
-              <motion.div 
-                className="mt-3 pt-3 border-t border-gray-100"
-                initial={{ opacity: 0 }}
-                animate={{ opacity: 1 }}
-                transition={{ duration: 0.4, delay: 0.65 + index * 0.05 }}
-              >
-                <p className="text-sm text-gray-600 line-clamp-2">
-                  {userProfile.Bio}
-                </p>
-              </motion.div>
-            )}
-          </>
-        )}
-      </motion.div>
-      
-      <motion.div 
-        className="mt-4 pt-4 border-t border-gray-100"
-        initial={{ opacity: 0, y: 10 }}
-        animate={{ opacity: 1, y: 0 }}
-        transition={{ duration: 0.3, delay: 0.7 + index * 0.05 }}
-      >
-        <motion.button
-          onClick={() => onViewProfile(user.id_usuario)}
-          className="w-full flex items-center justify-center px-4 py-2 bg-[#A100FF] text-white rounded-lg hover:bg-[#8A00E6] transition-colors"
-          whileHover={{ scale: 1.03 }}
-          whileTap={{ scale: 0.97 }}
-        >
-          <FiEye className="w-4 h-4 mr-2" />
-          Ver perfil completo
-        </motion.button>
-      </motion.div>
-    </motion.div>
-  );
-});
-
-// Centralized cache validation function
-const getCachedData = () => {
-  if (typeof window === 'undefined') {
-    return { data: [], isValid: false };
-  }
-  
-  try {
-    const cachedData = localStorage.getItem('people-lead-users');
-    const cacheTimestamp = localStorage.getItem('people-lead-users-timestamp');
-    const cacheExpiry = 5 * 60 * 1000; // 5 minutes cache
-    
-    if (cachedData && cacheTimestamp) {
-      const age = Date.now() - parseInt(cacheTimestamp);
-      if (age < cacheExpiry) {
-        const parsedData = JSON.parse(cachedData);
-        return { data: parsedData, isValid: true };
-      }
-    }
-  } catch (error) {
-    console.error('Error reading cached data:', error);
-  }
-  
-  return { data: [], isValid: false };
-};
->>>>>>> da51f69d
 
 // Main Page Component with enhanced animations
 export default function PeopleLeadPage() {
   const { isPeopleLead, isLoading: userLoading } = useUser();
   const router = useRouter();
   
-<<<<<<< HEAD
   const { 
     users, 
     filteredUsers, 
@@ -746,24 +35,6 @@
     handleViewProfile,
     handleCloseProfileModal
   } = useProfileModal();
-=======
-  // Get cached data once and use it for all state initialization
-  const cachedResult = getCachedData();
-  
-  // Initialize all states based on the single cache check
-  const [users, setUsers] = useState<AssignedUser[]>(cachedResult.data);
-  const [filteredUsers, setFilteredUsers] = useState<AssignedUser[]>([]);
-  const [loading, setLoading] = useState(!cachedResult.isValid);
-  const [error, setError] = useState<string | null>(null);
-  const [searchTerm, setSearchTerm] = useState('');
-  const [selectedUserId, setSelectedUserId] = useState<string | null>(null);
-  const [showProfileModal, setShowProfileModal] = useState(false);
-  const [dataLoaded, setDataLoaded] = useState(cachedResult.isValid);
-  
-  // Ref to track if a fetch is already in progress to prevent race conditions
-  const fetchInProgress = useRef(false);
-  const hasInitialized = useRef(false);
->>>>>>> da51f69d
 
   // Permission check - redirect unauthorized users
   useEffect(() => {
@@ -771,12 +42,7 @@
       router.push('/dashboard');
     }
   }, [userLoading, isPeopleLead, router]);
-<<<<<<< HEAD
   // Fetch assigned users when component mounts
-=======
-
-  // Data fetching effect - only runs once when conditions are met
->>>>>>> da51f69d
   useEffect(() => {
     // Prevent multiple simultaneous fetches and ensure we only run this once per mount
     if (fetchInProgress.current || hasInitialized.current) return;
@@ -786,81 +52,9 @@
       hasInitialized.current = true;
       fetchAssignedUsers();
     }
-<<<<<<< HEAD
   }, [userLoading, isPeopleLead, dataLoaded, fetchAssignedUsers]);  // Container animation variants
   
   const containerVariants: Variants = {
-=======
-  }, [userLoading, isPeopleLead, dataLoaded]);
-
-  // Filter users whenever users or search term changes
-  useEffect(() => {
-    const filtered = users.filter(user =>
-      `${user.nombre} ${user.apellido}`.toLowerCase().includes(searchTerm.toLowerCase()) ||
-      user.correo.toLowerCase().includes(searchTerm.toLowerCase()) ||
-      (user.titulo && user.titulo.toLowerCase().includes(searchTerm.toLowerCase()))
-    );
-    setFilteredUsers(filtered);
-  }, [users, searchTerm]);
-
-  const fetchAssignedUsers = async () => {
-    if (fetchInProgress.current) return; // Prevent concurrent fetches
-    
-    try {
-      fetchInProgress.current = true;
-      setLoading(true);
-      setError(null);
-      
-      // Fetch fresh data from API
-      const response = await fetch('/api/people-lead/users');
-      if (!response.ok) {
-        throw new Error('Failed to fetch assigned users');
-      }
-      const data = await response.json();
-      
-      // Cache the data
-      localStorage.setItem('people-lead-users', JSON.stringify(data.users));
-      localStorage.setItem('people-lead-users-timestamp', Date.now().toString());
-      
-      setUsers(data.users);
-      setDataLoaded(true);
-    } catch (error) {
-      console.error('Error fetching assigned users:', error);
-      setError('Error al cargar los usuarios asignados');
-    } finally {
-      setLoading(false);
-      fetchInProgress.current = false;
-    }
-  };
-
-  const refreshData = () => {
-    // Clear cache
-    localStorage.removeItem('people-lead-users');
-    localStorage.removeItem('people-lead-users-timestamp');
-    
-    // Reset refs and state
-    hasInitialized.current = false;
-    fetchInProgress.current = false;
-    setDataLoaded(false);
-    setLoading(true);
-    
-    // Fetch fresh data
-    fetchAssignedUsers();
-  };
-
-  const handleViewProfile = (userId: string) => {
-    setSelectedUserId(userId);
-    setShowProfileModal(true);
-  };
-
-  const handleCloseProfileModal = () => {
-    setShowProfileModal(false);
-    setSelectedUserId(null);
-  };
-
-  // Container animation variants
-  const containerVariants = {
->>>>>>> da51f69d
     hidden: { opacity: 0 },
     visible: { 
       opacity: 1,
