<<<<<<< HEAD
/* eslint-disable @typescript-eslint/no-explicit-any */
"use client";

import { useState, useEffect } from "react";
import { createClient } from '@/utils/supabase/client';
import { getUserCompleteProfile } from '@/utils/database/client/profileSync';
import { userData as staticUserData } from "@/app/lib/data";
import { feedbackData, feedbackStats, feedbackRecipients } from "@/app/lib/data";
import { Star, Award, ThumbsUp, Calendar, TrendingUp, TrendingDown, User, Send } from "lucide-react";

// Feedback components
import FeedbackSkeleton from "@/components/feedback/FeedbackSkeleton";

export default function FeedbackPage() {
  const [loading, setLoading] = useState(true);
  const [, setUserData] = useState(staticUserData);
  const [feedbackItems,] = useState(feedbackData);
  const [selectedPeriod, setSelectedPeriod] = useState('6m');
  const [selectedRecipient, setSelectedRecipient] = useState("");
  const [rating, setRating] = useState(0);
  const [hoverRating, setHoverRating] = useState(0);
  const [category, setCategory] = useState("");
  const [message, setMessage] = useState("");

  // Calculate rating average from data
  const avgRating = parseFloat((feedbackItems.reduce((sum, item) => sum + item.rating, 0) / feedbackItems.length).toFixed(1)) || 4.5;

  const handleSubmitFeedback = (e: React.FormEvent) => {
    e.preventDefault();
    // This would connect to your backend in a real app
    console.log({
      recipient: selectedRecipient,
      rating,
      category,
      message
    });
    
    // Reset form
    setSelectedRecipient("");
    setRating(0);
    setCategory("");
    setMessage("");
    
    // Show success notification (you could add a toast component here)
    alert("Retroalimentación enviada con éxito!");
  };

  // Convert feedback stats to expected format with icons
  const formattedStats = feedbackStats.map(stat => {
    let icon;
    switch(stat.title) {
      case "Promedio General":
        icon = <Star className="h-5 w-5 text-white" />;
        break;
      case "Calidad de Código":
        icon = <Award className="h-5 w-5 text-white" />;
        break;
      case "Colaboración":
        icon = <ThumbsUp className="h-5 w-5 text-white" />;
        break;
      case "Cumplimiento":
        icon = <Calendar className="h-5 w-5 text-white" />;
        break;
      default:
        icon = <Star className="h-5 w-5 text-white" />;
    }
    
    // Map color strings to actual gradient values for icon backgrounds
    let bgGradient;
    switch(stat.color) {
      case "blue":
        bgGradient = "bg-blue-500";
        break;
      case "indigo":
        bgGradient = "bg-indigo-500";
        break;
      case "cyan":
        bgGradient = "bg-cyan-500";
        break;
      case "emerald":
        bgGradient = "bg-emerald-500";
        break;
      default:
        bgGradient = "bg-gray-500";
    }
    
    return {
      ...stat,
      icon,
      bgGradient
    };
  });

  // Example skill ratings for radar chart
  const skillRatings = [
    { name: "Calidad", value: 4.8 },
    { name: "Colaboración", value: 4.6 },
    { name: "Comunicación", value: 4.5 },
    { name: "Cumplimiento", value: 4.2 },
    { name: "Problemas", value: 4.7 }
  ];

  // Fetch user data when component mounts
  useEffect(() => {
    async function fetchUserData() {
      try {
        const supabase = createClient();
        // Get current authenticated user
        const { data: { user } } = await supabase.auth.getUser();
        
        if (user) {
          // Get complete profile data for the user
          const profileData = await getUserCompleteProfile(user.id);
          
          if (profileData) {
            // Update user data with fetched profile
            setUserData({
              ...staticUserData, // Keep static data for other properties
              name: `${profileData.Nombre || ''} ${profileData.Apellido || ''}`.trim() || staticUserData.name,
              title: profileData.Titulo || staticUserData.title
            });
          }
        }
      } catch (error) {
        console.error("Error fetching user data:", error);
      } finally {
        setTimeout(() => {
          setLoading(false);
        }, 800);
      }
    }
    
    fetchUserData();
  }, []);

  // Helper function to format dates
  const formatDate = (dateStr: string) => {
    return new Date(dateStr).toLocaleDateString('es-ES', {
      day: 'numeric',
      month: 'short',
      year: 'numeric'
    });
  };

  if (loading) {
    return <FeedbackSkeleton />;
  }

  return (
    <div className="min-h-screen bg-gray-50 py-6">
      <div className="max-w-[1400px] mx-auto px-4 sm:px-6 lg:px-8">
        {/* Page title with decorative elements */}
        <div className="flex items-center mb-6">
          <div className="h-6 w-1.5 bg-indigo-600 rounded-full mr-3"></div>
          <h1 className="text-2xl font-bold text-gray-900">Retroalimentación</h1>
        </div>
        
        {/* Stats row with improved styling */}
        <div className="grid grid-cols-2 md:grid-cols-4 gap-3 mb-4">
          {formattedStats.map((stat, index) => (
            <div 
              key={index} 
              className="bg-white rounded-lg p-3.5 shadow-sm border border-gray-200 hover:shadow-md hover:border-gray-300 transition-all"
            >
              <div className="flex justify-between items-center mb-1.5">
                <div className={`${stat.bgGradient} p-2 rounded-md shadow-sm`}>
                  {stat.icon}
                </div>
                <div className="flex items-center">
                  {parseFloat(stat.trend) > 0 ? (
                    <TrendingUp className="h-3.5 w-3.5 text-green-600 mr-1" />
                  ) : parseFloat(stat.trend) < 0 ? (
                    <TrendingDown className="h-3.5 w-3.5 text-red-600 mr-1" />
                  ) : null}
                  <span className={parseFloat(stat.trend) > 0 
                    ? "text-xs font-medium text-green-600" 
                    : parseFloat(stat.trend) < 0 
                      ? "text-xs font-medium text-red-600" 
                      : "text-xs font-medium text-gray-500"
                  }>
                    {stat.trend !== "0.0" ? stat.trend : "="}
                  </span>
                </div>
              </div>
              <div className="text-xl font-bold text-gray-800">{stat.value}</div>
              <div className="text-xs text-gray-600 truncate">{stat.title}</div>
            </div>
          ))}
        </div>
        
        {/* Two column layout for feedback form and competency chart */}
        <div className="grid grid-cols-1 lg:grid-cols-12 gap-4 mb-4">
          {/* Left column: Send feedback form */}
          <div className="lg:col-span-7">
            <div className="bg-white rounded-lg shadow-sm border border-gray-200 h-full overflow-hidden">
              <div className="bg-gradient-to-r from-indigo-50 to-transparent p-3.5 border-b border-gray-100">
                <h3 className="font-medium text-gray-800 flex items-center gap-2">
                  <span className="h-5 w-5 bg-indigo-500 rounded-full flex items-center justify-center">
                    <Send className="h-3 w-3 text-white" />
                  </span>
                  Enviar retroalimentación
                </h3>
              </div>
              
              <form onSubmit={handleSubmitFeedback} className="p-4 flex flex-col">
                {/* Improved recipient selector with active states */}
                <div className="mb-4">
                  <label className="block text-xs font-medium text-gray-700 mb-2 flex items-center">
                    <span className="h-2 w-2 bg-indigo-400 mr-1.5 rounded-full"></span>
                    Seleccionar destinatario:
                  </label>
                  <div className="grid grid-cols-2 sm:grid-cols-4 gap-2">
                    {feedbackRecipients.map((recipient) => (
                      <div
                        key={recipient.id}
                        onClick={() => setSelectedRecipient(recipient.id)}
                        className={`flex items-center p-2 rounded-md border ${
                          selectedRecipient === recipient.id
                            ? "border-indigo-500 bg-indigo-50 ring-1 ring-indigo-300" 
                            : "border-gray-200 hover:border-indigo-300 hover:bg-gray-50"
                        } cursor-pointer transition-all`}
                      >
                        <div className="h-8 w-8 rounded-full bg-indigo-100 flex items-center justify-center overflow-hidden border border-gray-200">
                          <User className="h-4 w-4 text-indigo-600" />
                        </div>
                        <div className="ml-2 overflow-hidden">
                          <p className="text-xs font-medium text-gray-800 truncate">{recipient.name}</p>
                          <p className="text-[10px] text-gray-500 truncate">{recipient.role}</p>
                        </div>
                      </div>
                    ))}
                  </div>
                </div>
                
                <div className="grid grid-cols-1 sm:grid-cols-2 gap-4 mb-4">
                  {/* Rating box */}
                  <div>
                    <label className="block text-xs font-medium text-gray-700 mb-2 flex items-center">
                      <span className="h-2 w-2 bg-amber-400 mr-1.5 rounded-full"></span>
                      Valoración:
                    </label>
                    <div className="flex flex-col h-[65px] p-2.5 bg-gradient-to-r from-gray-50 to-white rounded-md border border-gray-200 shadow-inner">
                      {/* Stars container */}
                      <div className="flex justify-center items-center flex-grow">
                        {[1, 2, 3, 4, 5].map((star) => (
                          <Star
                            key={star}
                            className={`h-5 w-5 mx-1.5 cursor-pointer transition-all ${
                              (hoverRating || rating) >= star 
                                ? "text-amber-400 fill-amber-400 scale-110" 
                                : "text-gray-300"
                            }`}
                            onMouseEnter={() => setHoverRating(star)}
                            onMouseLeave={() => setHoverRating(0)}
                            onClick={() => setRating(star)}
                          />
                        ))}
                      </div>
                      
                      {/* Rating text */}
                      <div className="text-center text-xs font-medium text-gray-700 pt-1">
                        {rating > 0 
                          ? `${rating}/5 - ${rating > 3 ? 'Excelente' : rating > 2 ? 'Bueno' : 'Regular'}`
                          : 'Selecciona una valoración'}
                      </div>
                    </div>
                  </div>
                  
                  {/* Category selector - using only Tailwind */}
                  <div>
                    <label className="block text-xs font-medium text-gray-700 mb-2 flex items-center">
                      <span className="h-2 w-2 bg-emerald-400 mr-1.5 rounded-full"></span>
                      Categoría:
                    </label>
                    <div className="flex flex-col h-[65px] p-2.5 bg-gradient-to-r from-gray-50 to-white rounded-md border border-gray-200 shadow-inner">
                      {/* Category buttons container */}
                      <div className="flex flex-wrap gap-1.5 overflow-y-auto max-h-[30px] content-start">
                        {["Colaboración", "Calidad", "Cumplimiento", "Comunicación"].map((cat) => (
                          <button
                            type="button"
                            key={cat}
                            className={`px-2.5 py-0.5 text-xs rounded-full whitespace-nowrap outline-none focus:outline-none focus:ring-0 transition-all ${
                              category === cat
                                ? "bg-indigo-100 text-indigo-700 border border-indigo-200 shadow-sm" 
                                : "bg-white text-gray-700 border border-gray-200 hover:bg-gray-50"
                            }`}
                            onClick={() => setCategory(cat)}
                          >
                            {cat}
                          </button>
                        ))}
                      </div>
                      
                      {/* Category text */}
                      <div className="text-center text-xs font-medium text-gray-500 pt-1 mt-auto">
                        {!category && 'Selecciona una categoría'}
                      </div>
                    </div>
                  </div>
                </div>
                
                {/* Enhanced message area with fixed height */}
                <div className="mb-5">
                  <label className="block text-xs font-medium text-gray-700 mb-2 flex items-center">
                    <span className="h-2 w-2 bg-blue-400 mr-1.5 rounded-full"></span>
                    Mensaje:
                  </label>
                  <textarea
                    value={message}
                    onChange={(e) => setMessage(e.target.value)}
                    className="w-full h-[100px] rounded-md border border-gray-200 p-3 text-sm 
                              focus:border-indigo-400 focus:ring-1 focus:ring-indigo-300 resize-none
                              shadow-inner bg-gradient-to-r from-gray-50 to-white"
                    placeholder="Escribe tu retroalimentación detallada aquí..."
                  ></textarea>
                </div>
                
                {/* Submit button */}
                <button
                  type="submit"
                  disabled={!selectedRecipient || !rating || !category || !message}
                  className={`w-full py-2.5 rounded-md text-sm font-medium flex items-center justify-center gap-2 transition-all ${
                    selectedRecipient && rating && category && message
                      ? "bg-gradient-to-r from-indigo-600 to-blue-600 hover:from-indigo-700 hover:to-blue-700 shadow-md transform hover:-translate-y-0.5" 
                      : "bg-gray-200 cursor-not-allowed"
                  }`}
                  style={{color: 'white'}}
                >
                  <Send className="h-4 w-4 text-white" />
                  <span className="text-white">Enviar Retroalimentación</span>
                </button>
              </form>
            </div>
          </div>
          
          {/* Right column: Competency evolution chart */}
          <div className="lg:col-span-5">
            <div className="bg-white rounded-lg shadow-sm border border-gray-200 h-full overflow-hidden">
              <div className="bg-gradient-to-r from-indigo-50 to-transparent p-3.5 border-b border-gray-100 flex justify-between items-center">
                <h3 className="font-medium text-gray-800 flex items-center gap-2">
                  <span className="h-5 w-5 bg-indigo-500 rounded-full flex items-center justify-center">
                    <Award className="h-3 w-3 text-white" />
                  </span>
                  Evolución de competencias
                </h3>
                <div className="inline-flex rounded-md shadow-sm bg-white p-0.5 border border-gray-200">
                  {['3M', '6M', '12M'].map((period) => (
                    <button
                      key={period}
                      type="button"
                      className={`px-2 py-0.5 text-xs font-medium rounded transition-colors ${
                        (period === '3M' && selectedPeriod === '3m') ||
                        (period === '6M' && selectedPeriod === '6m') ||
                        (period === '12M' && selectedPeriod === '12m')
                          ? 'bg-indigo-600 text-white' 
                          : 'text-gray-700 hover:bg-gray-100'
                      }`}
                      onClick={() => setSelectedPeriod(period.toLowerCase() as any)}
                    >
                      {period}
                    </button>
                  ))}
                </div>
              </div>
              
              {/* Enhanced radar chart with more visual appeal */}
              <div className="flex-grow flex items-center justify-center py-4">
                <div className="relative h-[180px] w-[180px]">
                  <svg width="100%" height="100%" viewBox="0 0 100 100" className="absolute inset-0">
                    {/* Improved grid lines with gradient */}
                    {[1, 2, 3, 4, 5].map((level) => (
                      <circle 
                        key={level}
                        cx="50" 
                        cy="50" 
                        r={level * 8} 
                        fill="none" 
                        stroke={level === 5 ? '#e5e7eb' : `rgba(243, 244, 246, ${level * 0.15})`}
                        strokeWidth={level === 5 ? 1.5 : 1} 
                        strokeDasharray={level === 5 ? "" : "2,2"} 
                      />
                    ))}
                    
                    {/* Axis lines with enhanced styling */}
                    {skillRatings.map((_, i) => {
                      const angle = (i / skillRatings.length) * 2 * Math.PI - Math.PI / 2;
                      return (
                        <line
                          key={i}
                          x1="50"
                          y1="50"
                          x2={50 + 40 * Math.cos(angle)}
                          y2={50 + 40 * Math.sin(angle)}
                          stroke="#e5e7eb"
                          strokeWidth="1"
                        />
                      );
                    })}
                    
                    {/* Enhanced data polygon with better gradient */}
                    <polygon
                      points={
                        skillRatings.map((skill, i) => {
                          const angle = (i / skillRatings.length) * 2 * Math.PI - Math.PI / 2;
                          const radius = (skill.value / 5) * 40;
                          return `${50 + radius * Math.cos(angle)},${50 + radius * Math.sin(angle)}`;
                        }).join(' ')
                      }
                      fill="url(#skillGradient)"
                      stroke="url(#lineGradient)"
                      strokeWidth="1.5"
                    />
                    
                    {/* Enhanced gradients */}
                    <defs>
                      <linearGradient id="skillGradient" x1="0%" y1="0%" x2="100%" y2="100%">
                        <stop offset="0%" stopColor="rgba(79, 70, 229, 0.25)" />
                        <stop offset="100%" stopColor="rgba(59, 130, 246, 0.15)" />
                      </linearGradient>
                      <linearGradient id="lineGradient" x1="0%" y1="0%" x2="100%" y2="100%">
                        <stop offset="0%" stopColor="#4F46E5" />
                        <stop offset="100%" stopColor="#3B82F6" />
                      </linearGradient>
                    </defs>
                    
                    {/* Enhanced data points with glow effect */}
                    {skillRatings.map((skill, i) => {
                      const angle = (i / skillRatings.length) * 2 * Math.PI - Math.PI / 2;
                      const radius = (skill.value / 5) * 40;
                      return (
                        <g key={i}>
                          <circle
                            cx={50 + radius * Math.cos(angle)}
                            cy={50 + radius * Math.sin(angle)}
                            r="2"
                            fill="#4338ca"
                            stroke="#ffffff"
                            strokeWidth="1.5"
                            filter="url(#glow)"
                          />
                          {/* Skill value label with better positioning */}
                          <text
                            x={50 + (radius + 3) * Math.cos(angle)}
                            y={50 + (radius + 3) * Math.sin(angle)}
                            fontSize="4"
                            fill="#4338ca"
                            fontWeight="bold"
                            textAnchor="middle"
                            dominantBaseline="middle"
                          >
                            {skill.value}
                          </text>
                        </g>
                      );
                    })}
                    
                    {/* Glow filter for data points */}
                    <defs>
                      <filter id="glow" x="-30%" y="-30%" width="160%" height="160%">
                        <feGaussianBlur stdDeviation="1" result="blur" />
                        <feFlood floodColor="#4338ca" floodOpacity="0.3" result="color" />
                        <feComposite in="color" in2="blur" operator="in" result="shadowBlur" />
                        <feComposite in="SourceGraphic" in2="shadowBlur" operator="over" />
                      </filter>
                    </defs>
                    
                    {/* Central point with glow */}
                    <circle cx="50" cy="50" r="2.5" fill="#4338ca" filter="url(#glow)" />
                  </svg>
                  
                  {/* Improved skill labels with better bg */}
                  {skillRatings.map((skill, i) => {
                    const angle = (i / skillRatings.length) * 2 * Math.PI - Math.PI / 2;
                    const radius = 48; // Position labels closer to the edge
                    const x = 50 + radius * Math.cos(angle);
                    const y = 50 + radius * Math.sin(angle);
                    
                    return (
                      <div
                        key={i}
                        className="absolute text-[9px] font-medium text-gray-700 transform -translate-x-1/2 -translate-y-1/2 bg-white bg-opacity-85 px-1.5 py-0.5 rounded border border-gray-100 shadow-sm"
                        style={{
                          left: `${x}%`,
                          top: `${y}%`,
                          maxWidth: '60px',
                          textAlign: 'center'
                        }}
                      >
                        {skill.name}
                      </div>
                    );
                  })}
                  
                  {/* Enhanced center score */}
                  <div className="absolute inset-0 flex items-center justify-center">
                    <div className="bg-gradient-to-br from-indigo-500 to-blue-600 rounded-full w-14 h-14 flex flex-col items-center justify-center shadow-lg">
                      <div className="text-xl font-bold text-white leading-none mt-0.5">{avgRating}</div>
                      <div className="text-[7px] uppercase tracking-wider text-indigo-100">Promedio</div>
                    </div>
                  </div>
                </div>
              </div>
              
              {/* Enhanced bottom summary bar */}
              <div className="border-t border-gray-100 p-3 bg-gradient-to-r from-gray-50 to-white">
                <div className="flex justify-between items-center">
                  <div className="text-xs text-gray-600 flex items-center gap-1.5">
                    <span className="inline-block w-2 h-2 bg-indigo-500 rounded-full"></span>
                    <span className="font-medium">{feedbackItems.length}</span> evaluaciones
                  </div>
                  <div className="flex gap-1.5">
                    <span className="bg-green-50 text-green-700 text-xs px-2 py-0.5 rounded-full font-medium border border-green-100">
                      Fortaleza: Calidad
                    </span>
                    <span className="bg-amber-50 text-amber-700 text-xs px-2 py-0.5 rounded-full font-medium border border-amber-100">
                      Mejora: Cumplimiento
                    </span>
                  </div>
                </div>
              </div>
            </div>
          </div>
        </div>
        
        {/* Feedback list */}
        <div className="bg-white rounded-lg shadow-sm border border-gray-200 overflow-hidden">
          <div className="flex items-center justify-between p-3.5 border-b border-gray-100 bg-gradient-to-r from-indigo-50 to-transparent">
            <h3 className="font-medium text-gray-800 flex items-center gap-2">
              <span className="h-5 w-5 bg-indigo-500 rounded-full flex items-center justify-center">
                <Star className="h-3 w-3 text-white" />
              </span>
              Retroalimentación recibida
            </h3>
            <button className="text-xs font-medium text-indigo-600 hover:text-indigo-800 bg-white px-3 py-1.5 rounded-md hover:bg-indigo-50 transition-colors border border-indigo-100 shadow-sm">
              Ver historial completo
            </button>
          </div>

          <div className="grid grid-cols-1 md:grid-cols-2 gap-3 p-4">
            {feedbackItems.slice(0, 4).map((item) => (
              <div 
                key={item.id} 
                className="p-3 hover:bg-gray-50 rounded-lg border border-gray-200 hover:border-gray-300 hover:shadow-md transition-all group"
              >
                <div className="flex justify-between items-start mb-2">
                  {/* Enhanced user icon */}
                  <div className="flex items-center">
                    <div className="h-9 w-9 rounded-full bg-indigo-100 flex items-center justify-center border border-indigo-200 shadow-sm overflow-hidden">
                      <User className="h-4.5 w-4.5 text-indigo-600" />
                    </div>
                    <div className="ml-2">
                      <div className="text-sm font-medium text-gray-900">{item.from.name}</div>
                      <div className="text-[11px] text-gray-500">{formatDate(item.date)}</div>
                    </div>
                  </div>
                  
                  {/* Enhanced rating display */}
                  <div className="flex items-center bg-amber-50 rounded-md px-2 py-1 border border-amber-100 shadow-sm">
                    {[...Array(5)].map((_, i) => (
                      <Star 
                        key={i}
                        className={`h-3 w-3 ${
                          i < Math.floor(item.rating) 
                            ? "text-amber-400 fill-amber-400" 
                            : i < item.rating 
                              ? "text-amber-400 fill-amber-400 opacity-50" 
                              : "text-gray-300"
                        }`}
                      />
                    ))}
                    <span className="text-xs font-medium ml-1 text-amber-800">
                      {item.rating.toFixed(1)}
                    </span>
                  </div>
                </div>
                
                {/* Category tags with pure Tailwind */}
                <div className="flex flex-wrap gap-1.5 mb-2.5">
                  <span className="inline-flex items-center px-2 py-0.5 rounded-full text-[10px] font-medium bg-indigo-50 text-indigo-800 border border-indigo-100 shadow-sm whitespace-nowrap overflow-hidden max-w-full text-ellipsis">
                    {item.category}
                  </span>
                  {item.project && (
                    <span className="inline-flex items-center px-2 py-0.5 rounded-full text-[10px] font-medium bg-emerald-50 text-emerald-800 border border-emerald-100 shadow-sm whitespace-nowrap overflow-hidden max-w-full text-ellipsis">
                      {item.project}
                    </span>
                  )}
                </div>
                
                {/* Message with better presentation */}
                <div className="bg-gradient-to-r from-gray-50 to-white rounded-md p-3 border border-gray-100 shadow-inner relative">
                  <p className="text-xs text-gray-600 line-clamp-3">{item.message}</p>
                  
                  {item.message.length > 150 && (
                    <button className="absolute bottom-1.5 right-1.5 text-[10px] font-medium text-indigo-600 hover:text-indigo-800 bg-white px-2 py-0.5 rounded-full border border-indigo-100 shadow-sm opacity-0 group-hover:opacity-100 transition-opacity">
                      Leer más
                    </button>
                  )}
                </div>
              </div>
            ))}
          </div>
          
          {/* Enhanced footer */}
          <div className="p-3 border-t border-gray-100 bg-gradient-to-r from-gray-50 to-white flex justify-center">
            <button className="text-xs font-medium text-indigo-600 hover:text-indigo-800 bg-white px-4 py-2 rounded-md border border-indigo-100 hover:border-indigo-300 shadow-sm transition-all flex items-center gap-1.5 hover:shadow">
              <span>Ver todas las retroalimentaciones</span>
              <svg className="h-3.5 w-3.5" xmlns="http://www.w3.org/2000/svg" fill="none" viewBox="0 0 24 24" stroke="currentColor">
                <path strokeLinecap="round" strokeLinejoin="round" strokeWidth={2} d="M19 9l-7 7-7-7" />
              </svg>
            </button>
          </div>
        </div>
      </div>
    </div>
  );
}
=======
>>>>>>> 36e28600
<|MERGE_RESOLUTION|>--- conflicted
+++ resolved
@@ -1,4 +1,4 @@
-<<<<<<< HEAD
+
 /* eslint-disable @typescript-eslint/no-explicit-any */
 "use client";
 
@@ -615,5 +615,3 @@
     </div>
   );
 }
-=======
->>>>>>> 36e28600
