--- conflicted
+++ resolved
@@ -1,4 +1,4 @@
-<<<<<<< HEAD
+
 'use client';
 
 import { useState } from 'react';
@@ -83,165 +83,4 @@
   );
 };
 
-export default PersonalLoadPage;
-=======
-"use client";
-
-import { useState } from "react";
-
-// Sample cargabilidad data
-const cargabilidadData = [
-  {
-    project: "Project Nova",
-    allocation: 70,
-    color: "emerald",
-    startDate: "12/01/2023",
-    endDate: "31/07/2024",
-    client: "Telefónica"
-  },
-  {
-    project: "Accenture Cloud First",
-    allocation: 20,
-    color: "blue",
-    startDate: "01/01/2024",
-    endDate: "31/12/2024",
-    client: "Accenture Internal"
-  },
-  {
-    project: "Digital Transformation",
-    allocation: 10,
-    color: "purple",
-    startDate: "15/03/2024",
-    endDate: "15/09/2024",
-    client: "BBVA"
-  }
-];
-
-export default function CargabilidadPage() {
-  const [selectedYear, setSelectedYear] = useState(new Date().getFullYear());
-  const [selectedMonth, setSelectedMonth] = useState(new Date().getMonth());
-
-  const months = [
-    "Enero", "Febrero", "Marzo", "Abril", "Mayo", "Junio",
-    "Julio", "Agosto", "Septiembre", "Octubre", "Noviembre", "Diciembre"
-  ];
-
-  // Calculate total allocation
-  const totalAllocation = cargabilidadData.reduce((sum, item) => sum + item.allocation, 0);
-
-  return (
-    <div className="max-w-5xl mx-auto py-8">
-      <header className="bg-white rounded-xl shadow-lg p-6 mb-8 border border-gray-100">
-        <h1 className="text-2xl font-bold text-gray-800">Gestión de Cargabilidad</h1>
-        <p className="text-gray-600 mt-2">Visualiza y gestiona tu cargabilidad en proyectos actuales</p>
-      </header>
-
-      {/* Period selector */}
-      <div className="bg-white rounded-xl shadow-lg p-6 mb-6 border border-gray-100">
-        <div className="flex flex-wrap gap-4 items-center justify-between">
-          <h2 className="text-xl font-bold text-gray-800">Periodo</h2>
-          <div className="flex gap-4">
-            <select 
-              className="bg-white border border-gray-300 rounded-md px-4 py-2 focus:outline-none focus:ring-2 focus:ring-[#A100FF]"
-              value={selectedMonth}
-              onChange={(e) => setSelectedMonth(parseInt(e.target.value))}
-            >
-              {months.map((month, index) => (
-                <option key={month} value={index}>{month}</option>
-              ))}
-            </select>
-            <select 
-              className="bg-white border border-gray-300 rounded-md px-4 py-2 focus:outline-none focus:ring-2 focus:ring-[#A100FF]"
-              value={selectedYear}
-              onChange={(e) => setSelectedYear(parseInt(e.target.value))}
-            >
-              {[2023, 2024, 2025].map(year => (
-                <option key={year} value={year}>{year}</option>
-              ))}
-            </select>
-          </div>
-        </div>
-      </div>
-
-      {/* Allocation summary */}
-      <div className="bg-white rounded-xl shadow-lg p-6 mb-6 border border-gray-100">
-        <h2 className="text-xl font-bold mb-6 pb-3 border-b border-gray-100">Resumen de Cargabilidad</h2>
-        <div className="relative h-[30px] bg-gray-100 rounded-full overflow-hidden mb-4">
-          {cargabilidadData.map((item, index) => {
-            // Calculate the width and position
-            const width = `${item.allocation}%`;
-            const position = index === 0 ? '0' : 
-                            cargabilidadData.slice(0, index).reduce((sum, i) => sum + i.allocation, 0) + '%';
-            
-            // Map color to actual class
-            const colorClass = {
-              emerald: "bg-emerald-500",
-              blue: "bg-blue-500",
-              purple: "bg-purple-500"
-            }[item.color] || "bg-gray-500";
-            
-            return (
-              <div 
-                key={index}
-                className={`absolute h-full ${colorClass}`}
-                style={{ width, left: position }}
-              ></div>
-            );
-          })}
-        </div>
-        
-        <div className="flex justify-between">
-          <div>
-            <p className="text-gray-600">Cargabilidad total</p>
-            <p className="text-2xl font-bold">{totalAllocation}%</p>
-          </div>
-          <div className="text-right">
-            <p className="text-gray-600">Disponibilidad</p>
-            <p className="text-2xl font-bold">{100 - totalAllocation}%</p>
-          </div>
-        </div>
-      </div>
-
-      {/* Detailed allocation */}
-      <div className="bg-white rounded-xl shadow-lg p-6 border border-gray-100">
-        <h2 className="text-xl font-bold mb-6 pb-3 border-b border-gray-100">Proyectos</h2>
-        <div className="overflow-x-auto">
-          <table className="min-w-full">
-            <thead>
-              <tr className="bg-gray-50">
-                <th className="px-6 py-3 text-left text-xs font-medium text-gray-500 uppercase tracking-wider">Proyecto</th>
-                <th className="px-6 py-3 text-left text-xs font-medium text-gray-500 uppercase tracking-wider">Cliente</th>
-                <th className="px-6 py-3 text-left text-xs font-medium text-gray-500 uppercase tracking-wider">Fecha inicio</th>
-                <th className="px-6 py-3 text-left text-xs font-medium text-gray-500 uppercase tracking-wider">Fecha fin</th>
-                <th className="px-6 py-3 text-left text-xs font-medium text-gray-500 uppercase tracking-wider">Cargabilidad</th>
-              </tr>
-            </thead>
-            <tbody className="bg-white divide-y divide-gray-200">
-              {cargabilidadData.map((item, index) => (
-                <tr key={index}>
-                  <td className="px-6 py-4 whitespace-nowrap text-sm font-medium text-gray-900">{item.project}</td>
-                  <td className="px-6 py-4 whitespace-nowrap text-sm text-gray-500">{item.client}</td>
-                  <td className="px-6 py-4 whitespace-nowrap text-sm text-gray-500">{item.startDate}</td>
-                  <td className="px-6 py-4 whitespace-nowrap text-sm text-gray-500">{item.endDate}</td>
-                  <td className="px-6 py-4 whitespace-nowrap">
-                    <div className="flex items-center">
-                      <div className="mr-2">
-                        <div className={`h-4 w-4 rounded-full ${
-                          item.color === 'emerald' ? 'bg-emerald-500' :
-                          item.color === 'blue' ? 'bg-blue-500' :
-                          'bg-purple-500'
-                        }`}></div>
-                      </div>
-                      <span className="font-medium">{item.allocation}%</span>
-                    </div>
-                  </td>
-                </tr>
-              ))}
-            </tbody>
-          </table>
-        </div>
-      </div>
-    </div>
-  );
-}
->>>>>>> 07592b8d
+export default PersonalLoadPage;