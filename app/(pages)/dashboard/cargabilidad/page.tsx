/* eslint-disable @typescript-eslint/no-unused-vars */
'use client';

import { useState, useEffect } from 'react';
import { DashboardTab } from '@/components/cargabilidad/DashboardTab';
<<<<<<< HEAD
import { HistoryTab } from '@/components/cargabilidad/RecordTab';
=======
import { HistoryTab } from '@/components/cargabilidad/RecordTab'; // Importamos el nuevo componente
>>>>>>> 5c70b7ba
import { LoadAlert } from '@/components/cargabilidad/LoadAlert';
import { FiBarChart2 } from 'react-icons/fi';
import { PieChart, Pie, Cell, ResponsiveContainer } from 'recharts';
import CargabilidadSkeleton from '@/components/cargabilidad/CargabilidadSkeleton';
<<<<<<< HEAD
=======
import { EmployeeSummary } from '@/components/cargabilidad/EmployeeSummary';
>>>>>>> 5c70b7ba

export const PROJECT_COLORS = [
  'bg-purple-500',
  'bg-blue-500',
  'bg-indigo-500',
  'bg-pink-500',
  'bg-teal-500',
  'bg-green-500',
  'bg-orange-500',
  'bg-red-500',
];

export interface Project {
  name: string;
  load: number;
  deadline?: string;
  hours: number;
  color?: string; // Color del proyecto, opcional
}

interface HistoryEntry {
  week: string;
  totalHours: number;
  availableHours: number;
  projects: {
    name: string;
    hours: number;
  }[];
}
const dummyProjects = [
  { name: 'Expediente Alfa', load: 15, deadline: '2025-05-15', hours: 10, color: PROJECT_COLORS[0] },
  { name: 'Delta Zero', load: 25, deadline: '2025-06-30', hours: 10, color: PROJECT_COLORS[1] },
  { name: 'Omega UX', load: 20, deadline: '2025-07-15', hours: 10, color: PROJECT_COLORS[2] },  
]

<<<<<<< HEAD
const PersonalLoadPage = () => {
  const [projects, setProjects] = useState<Project[]>([
    { name: 'Expediente Alfa', load: 15, deadline: '2025-05-15', hoursPerWeek: 10, color: PROJECT_COLORS[0] },
    { name: 'Delta Zero', load: 25, deadline: '2025-06-30', hoursPerWeek: 10, color: PROJECT_COLORS[1] },
  ]);
=======
/* const [projects, setProjects] = useState<Project[]>([
  { name: 'Expediente Alfa', load: 15, deadline: '2025-05-15', hours: 10, color: PROJECT_COLORS[0] },
  { name: 'Delta Zero', load: 25, deadline: '2025-06-30', hours: 10, color: PROJECT_COLORS[1] },
]); */
>>>>>>> 5c70b7ba

const employee = {
  name: "Carlos Rodríguez",
  role: "Desarrollador Full Stack",
  totalHoursPerWeek: 40
};

const totalUsedHours = dummyProjects.reduce((sum, p) => sum + p.hours, 0);
const availableHours = employee.totalHoursPerWeek - totalUsedHours;
const totalLoad = Math.min(100, (totalUsedHours / employee.totalHoursPerWeek) * 100);
const weeklyLoad = [45, 60, 78, 65, 70, 30, 20];

const PersonalLoadPage = () => {
  // Añadimos 'history' a las opciones de pestañas
  const [activeTab, setActiveTab] = useState<'dashboard' | 'history'>('dashboard');

  // Datos de historial de ejemplo para el componente HistoryTab
  const historyData: HistoryEntry[] = [
    {
      week: '2025-01-05',
      totalHours: 32,
      availableHours: 8,
      projects: [
        { name: 'Expediente Alfa', hours: 15 },
        { name: 'Delta Zero', hours: 8 },
        { name: 'Omega UX', hours: 9 }
      ]
    },
    {
      week: '2025-01-12',
      totalHours: 38,
      availableHours: 2,
      projects: [
        { name: 'Expediente Alfa', hours: 16 },
        { name: 'Delta Zero', hours: 10 },
        { name: 'Omega UX', hours: 12 }
      ]
    },
    {
      week: '2025-01-19',
      totalHours: 43,
      availableHours: -3,
      projects: [
        { name: 'Expediente Alfa', hours: 18 },
        { name: 'Delta Zero', hours: 8 },
        { name: 'Omega UX', hours: 17 }
      ]
    },
    {
      week: '2025-01-26',
      totalHours: 42,
      availableHours: -2,
      projects: [
        { name: 'Expediente Alfa', hours: 20 },
        { name: 'Delta Zero', hours: 7 },
        { name: 'Omega UX', hours: 15 }
      ]
    },
    {
      week: '2025-02-02',
      totalHours: 39,
      availableHours: 1,
      projects: [
        { name: 'Expediente Alfa', hours: 18 },
        { name: 'Delta Zero', hours: 9 },
        { name: 'Omega UX', hours: 12 }
      ]
    },
    {
      week: '2025-02-09',
      totalHours: 37,
      availableHours: 3,
      projects: [
        { name: 'Expediente Alfa', hours: 17 },
        { name: 'Delta Zero', hours: 10 },
        { name: 'Omega UX', hours: 10 }
      ]
    },
    {
      week: '2025-02-16',
      totalHours: 35,
      availableHours: 5,
      projects: [
        { name: 'Expediente Alfa', hours: 15 },
        { name: 'Delta Zero', hours: 8 },
        { name: 'Omega UX', hours: 12 }
      ]
    },
    {
      week: '2025-02-23',
      totalHours: 40,
      availableHours: 0,
      projects: [
        { name: 'Expediente Alfa', hours: 18 },
        { name: 'Delta Zero', hours: 10 },
        { name: 'Omega UX', hours: 12 }
      ]
    },
    {
      week: '2025-03-02',
      totalHours: 42,
      availableHours: -2,
      projects: [
        { name: 'Expediente Alfa', hours: 18 },
        { name: 'Delta Zero', hours: 10 },
        { name: 'Omega UX', hours: 14 }
      ]
    },
    {
      week: '2025-03-09',
      totalHours: 45,
      availableHours: -5,
      projects: [
        { name: 'Expediente Alfa', hours: 20 },
        { name: 'Delta Zero', hours: 10 },
        { name: 'Omega UX', hours: 15 }
      ]
    },
    {
      week: '2025-03-16',
      totalHours: 42,
      availableHours: -2,
      projects: [
        { name: 'Expediente Alfa', hours: 19 },
        { name: 'Delta Zero', hours: 8 },
        { name: 'Omega UX', hours: 15 }
      ]
    },
    {
      week: '2025-03-23',
      totalHours: 38,
      availableHours: 2,
      projects: [
        { name: 'Expediente Alfa', hours: 18 },
        { name: 'Delta Zero', hours: 8 },
        { name: 'Omega UX', hours: 12 }
      ]
    },
    {
      week: '2025-03-30',
      totalHours: 40,
      availableHours: 0,
      projects: [
        { name: 'Expediente Alfa', hours: 18 },
        { name: 'Delta Zero', hours: 9 },
        { name: 'Omega UX', hours: 13 }
      ]
    },
    {
      week: '2025-04-06',
      totalHours: 41,
      availableHours: -1,
      projects: [
        { name: 'Expediente Alfa', hours: 18 },
        { name: 'Delta Zero', hours: 9 },
        { name: 'Omega UX', hours: 14 }
      ]
    },
    {
      week: '2025-04-13',
      totalHours: 50,
      availableHours: -10,
      projects: [
        { name: 'Expediente Alfa', hours: 18 },
        { name: 'Delta Zero', hours: 10 },
        { name: 'Omega UX', hours: 22 }
      ]
    }
  ];

  const AvailableHoursRatio = availableHours / employee.totalHoursPerWeek;

  const utilLabel = (u: number) =>
    u >= 90 ? 'Sobrecargado' : u >= 70 ? 'Nivel óptimo' : 'Baja ocupación';
  
  const utilColor = (u: number) =>
    u >= 90 ? 'text-rose-600' : u >= 70 ? 'text-emerald-600' : 'text-amber-600';
  
  const utilBgColor = (u: number) =>
    u >= 90
      ? 'bg-rose-200/30 border border-rose-200/50'
      : u >= 70
      ? 'bg-emerald-200/30 border border-emerald-200/50'
      : 'bg-amber-200/30 border border-amber-200/50';
  
  const utilBarColor = (u: number) =>
    u >= 90 ? '#F43F5E' : u >= 70 ? '#10B981' : '#F59E0B';

  const [loading, setLoading] = useState(true);

  // Use effect to simulate loading
  useEffect(() => {
    const timer = setTimeout(() => {
      setLoading(false);
    }, 1500);
    
    return () => clearTimeout(timer);
  }, []);

  // If loading, show skeleton
  if (loading) {
    return <CargabilidadSkeleton />;
  }

  return (
    <main className="min-h-screen bg-gray-50 py-6">
      {/* Header card with purple icon */}
<<<<<<< HEAD
      <div className="max-w-[1400px] mx-auto px-4 sm:px-6 lg:px-8 mb-8">
=======
      <EmployeeSummary/>
      {/* <div className="max-w-[1400px] mx-auto px-4 sm:px-6 lg:px-8 mb-8">
>>>>>>> 5c70b7ba
        <div className="bg-white rounded-xl shadow-md border border-gray-100 p-6 relative overflow-hidden">
          <div className="relative z-10">
            <div className="flex flex-col md:flex-row gap-6 justify-between items-center">
              <div className="flex items-center">
                <div className="bg-gradient-to-br from-[#A100FF20] to-[#A100FF10] p-3 rounded-lg mr-4 shadow-sm">
                  <FiBarChart2 size={24} className="text-[#A100FF]" />
                </div>
                <div>
                  <h1 className="text-2xl font-bold text-black">
                    Mi Cargabilidad
                  </h1>
                  <p className="text-gray-600 mt-2 max-w-2xl">
                    Visualiza y gestiona tu cargabilidad por proyectos. Equilibra tus horas de trabajo para un rendimiento óptimo.
                  </p>
                </div>
              </div>
              
              <div className="flex items-center gap-6">
                <p className={`text-sm font-medium ${utilColor(totalLoad)}`}>
                  {utilLabel(totalLoad)}
                </p>
                <div
                  className={`relative w-20 h-20 ${utilBgColor(totalLoad)} rounded-full flex items-center justify-center shadow-sm border border-gray-100`}
                >
                  <ResponsiveContainer width="100%" height="100%">
                    <PieChart>
                      <Pie
                        data={[{ value: totalLoad }, { value: 100 - totalLoad }]}
                        dataKey="value"
                        startAngle={90}
                        endAngle={-270}
                        innerRadius={22}
                        outerRadius={30}
<<<<<<< HEAD
                        stroke="transparent"
                        cornerRadius={4}
=======
                        stroke="none"
                        cornerRadius={3}
                        paddingAngle={0}
>>>>>>> 5c70b7ba
                      >
                        <Cell fill={utilBarColor(totalLoad)} />
                        <Cell fill="#E5E7EB" />
                      </Pie>
                    </PieChart>
                  </ResponsiveContainer>
                  <span className="absolute inset-0 flex items-center justify-center text-md font-bold">
                    {Math.round(totalLoad)}%
                  </span>
                </div>
              </div>
            </div>
          </div>
        </div>
      </div>
<<<<<<< HEAD
=======
      Redesigned weekly stats summary card - no header, more visual approach
        <div className="mb-6 bg-white rounded-xl shadow-sm border border-gray-100 overflow-hidden hover:shadow-md transition-all duration-300">
          <div className="p-4">
            Progress bar visualization of weekly hours
            <div className="flex flex-col gap-2">
              <div className="flex justify-between items-center">
                <div className="flex items-center gap-1">
                  <div className="h-2.5 w-2.5 rounded-full bg-[#A100FF]"></div>
                  <span className="text-sm font-medium text-gray-700">Distribución Semanal</span>
                </div>
                <span className="text-sm text-gray-500">{totalUsedHours}h / {employee.totalHoursPerWeek}h</span>
              </div>
              
              <div className="h-8 w-full flex overflow-hidden rounded-lg shadow-sm">
                {projects.map((project) => {
                  const w = `${(project.hours / employee.totalHoursPerWeek) * 100}%`;
                  return (
                    <div
                      key={project.name}
                      className={`${project.color} flex items-center justify-center relative group`}
                      style={{ width: w }}
                    >
                      <span className="text-[10px] font-semibold text-white truncate px-2">
                        {project.hours}h
                      </span>
                      <div className="absolute top-full mt-2 left-1/2 transform -translate-x-1/2 bg-gray-800 text-white text-xs px-2 py-1 rounded opacity-0 group-hover:opacity-100 transition-opacity whitespace-nowrap pointer-events-none z-10">
                        {project.name}: {project.hours}h
                      </div>
                    </div>
                  );
                })}
                {availableHours > 0 && (
                  <div
                    style={{ width: `${(availableHours / employee.totalHoursPerWeek) * 100}%` }}
                    className="bg-gray-200 flex items-center justify-center relative group"
                  >
                    <span className="text-[10px] font-semibold text-gray-700 truncate px-2">
                      {availableHours}h
                    </span>
                    <div className="absolute top-full mt-2 left-1/2 transform -translate-x-1/2 bg-gray-800 text-white text-xs px-2 py-1 rounded opacity-0 group-hover:opacity-100 transition-opacity whitespace-nowrap pointer-events-none z-10">
                      Disponible: {availableHours}h
                    </div>
                  </div>
                )}
              </div>
            </div>
            
            Status pills row
            <div className="flex flex-wrap items-center mt-4 gap-2">
              <div className={`inline-flex items-center px-2.5 py-1 rounded-full text-xs ${
                availableHours < 0 
                  ? 'bg-red-50 text-red-700 border border-red-100' 
                  : availableHours < 8 
                    ? 'bg-amber-50 text-amber-700 border border-amber-100'
                    : 'bg-emerald-50 text-emerald-700 border border-emerald-100'
              }`}>
                <span className="font-medium mr-1">
                  {availableHours < 0 
                    ? `Sobrecarga: ${Math.abs(availableHours)}h` 
                    : `Disponible: ${availableHours}h`}
                </span>
              </div>
              
              {projects.map((project) => (
                <div key={project.name} className="inline-flex items-center gap-1.5 bg-white rounded-full px-2.5 py-1 border border-gray-100 shadow-sm">
                  <div className={`w-2 h-2 rounded-full ${project.color}`}></div>
                  <span className="text-xs font-medium text-gray-700">{project.name}</span>
                </div>
              ))}
            </div>
          </div>
        </div> */}
>>>>>>> 5c70b7ba

      <div className="max-w-[1400px] mx-auto px-4 sm:px-6 lg:px-8">
        {/* Show alert only if overloaded */}
        {AvailableHoursRatio < 0 && <LoadAlert totalLoad={totalLoad} />}
<<<<<<< HEAD
        
        {/* Redesigned weekly stats summary card - no header, more visual approach */}
        <div className="mb-6 bg-white rounded-xl shadow-sm border border-gray-100 overflow-hidden hover:shadow-md transition-all duration-300">
          <div className="p-4">
            {/* Progress bar visualization of weekly hours */}
            <div className="flex flex-col gap-2">
              <div className="flex justify-between items-center">
                <div className="flex items-center gap-1">
                  <div className="h-2.5 w-2.5 rounded-full bg-[#A100FF]"></div>
                  <span className="text-sm font-medium text-gray-700">Distribución Semanal</span>
                </div>
                <span className="text-sm text-gray-500">{totalUsedHours}h / {employee.totalHoursPerWeek}h</span>
              </div>
              
              <div className="h-8 w-full flex overflow-hidden rounded-lg shadow-sm">
                {projects.map((project) => {
                  const w = `${(project.hoursPerWeek / employee.totalHoursPerWeek) * 100}%`;
                  return (
                    <div
                      key={project.name}
                      className={`${project.color} flex items-center justify-center relative group`}
                      style={{ width: w }}
                    >
                      <span className="text-[10px] font-semibold text-white truncate px-2">
                        {project.hoursPerWeek}h
                      </span>
                      <div className="absolute top-full mt-2 left-1/2 transform -translate-x-1/2 bg-gray-800 text-white text-xs px-2 py-1 rounded opacity-0 group-hover:opacity-100 transition-opacity whitespace-nowrap pointer-events-none z-10">
                        {project.name}: {project.hoursPerWeek}h
                      </div>
                    </div>
                  );
                })}
                {availableHours > 0 && (
                  <div
                    style={{ width: `${(availableHours / employee.totalHoursPerWeek) * 100}%` }}
                    className="bg-gray-200 flex items-center justify-center relative group"
                  >
                    <span className="text-[10px] font-semibold text-gray-700 truncate px-2">
                      {availableHours}h
                    </span>
                    <div className="absolute top-full mt-2 left-1/2 transform -translate-x-1/2 bg-gray-800 text-white text-xs px-2 py-1 rounded opacity-0 group-hover:opacity-100 transition-opacity whitespace-nowrap pointer-events-none z-10">
                      Disponible: {availableHours}h
                    </div>
                  </div>
                )}
              </div>
            </div>
            
            {/* Status pills row */}
            <div className="flex flex-wrap items-center mt-4 gap-2">
              <div className={`inline-flex items-center px-2.5 py-1 rounded-full text-xs ${
                availableHours < 0 
                  ? 'bg-red-50 text-red-700 border border-red-100' 
                  : availableHours < 8 
                    ? 'bg-amber-50 text-amber-700 border border-amber-100'
                    : 'bg-emerald-50 text-emerald-700 border border-emerald-100'
              }`}>
                <span className="font-medium mr-1">
                  {availableHours < 0 
                    ? `Sobrecarga: ${Math.abs(availableHours)}h` 
                    : `Disponible: ${availableHours}h`}
                </span>
              </div>
              
              {projects.map((project) => (
                <div key={project.name} className="inline-flex items-center gap-1.5 bg-white rounded-full px-2.5 py-1 border border-gray-100 shadow-sm">
                  <div className={`w-2 h-2 rounded-full ${project.color}`}></div>
                  <span className="text-xs font-medium text-gray-700">{project.name}</span>
                </div>
              ))}
            </div>
          </div>
        </div>
        
        {/* Improved tabs with more visual appeal - removed surrounding borders */}
        <div className="bg-white rounded-xl shadow-sm border border-gray-100 mb-6">
          {/* Updated tabs with cleaner styling - no surrounding borders */}
          <div className="flex px-4 pt-4 gap-2 border-b border-gray-200">
            <button
              onClick={() => setActiveTab('dashboard')}
              className={`px-5 py-2.5 rounded-t-lg font-medium text-sm transition-all duration-200 relative
                ${activeTab === 'dashboard'
                  ? 'text-[#A100FF] bg-white'
                  : 'text-gray-600 hover:text-[#A100FF] hover:bg-[#A100FF05]'
                }
              `}
            >
              <span>Dashboard</span>
              {activeTab === 'dashboard' && (
                <span className="absolute bottom-0 left-0 w-full h-0.5 bg-[#A100FF]"></span>
              )}
            </button>
            <button
              onClick={() => setActiveTab('history')}
              className={`px-5 py-2.5 rounded-t-lg font-medium text-sm transition-all duration-200 relative
                ${activeTab === 'history'
                  ? 'text-[#A100FF] bg-white'
                  : 'text-gray-600 hover:text-[#A100FF] hover:bg-[#A100FF05]'
                }
              `}
            >
              <span>Historial</span>
              {activeTab === 'history' && (
                <span className="absolute bottom-0 left-0 w-full h-0.5 bg-[#A100FF]"></span>
              )}
            </button>
=======
        
        <div className="bg-white rounded-xl shadow-md mt-10 mb-6 border border-gray-100">
          {/* Actualizamos el componente Tabs para incluir la pestaña de historial */}
          <div className="border-b border-gray-200">
            <nav className="flex">
              <button
                onClick={() => setActiveTab('dashboard')}
                className={`px-4 py-3 font-medium text-sm ${
                  activeTab === 'dashboard'
                    ? 'border-b-2 border-indigo-600 text-indigo-600'
                    : 'text-gray-500 hover:text-gray-700'
                }`}
              >
                Dashboard
              </button>
              <button
                onClick={() => setActiveTab('history')}
                className={`px-4 py-3 font-medium text-sm ${
                  activeTab === 'history'
                    ? 'border-b-2 border-indigo-600 text-indigo-600'
                    : 'text-gray-500 hover:text-gray-700'
                }`}
              >
                Historial
              </button>
            </nav>
>>>>>>> 5c70b7ba
          </div>

          <div className="p-6">
            {activeTab === 'dashboard' ? (
              <DashboardTab
                projects={dummyProjects}
                weeklyLoad={weeklyLoad}
                availableHours={availableHours}
                totalHoursPerWeek={employee.totalHoursPerWeek}
              />
            ) : activeTab === 'history' ? (
              <HistoryTab
                historyData={historyData}
                maxWeeklyHours={employee.totalHoursPerWeek}
              />
            ) : null}
          </div>
        </div>
      </div>
    </main>
  );
};

export {availableHours, totalLoad, employee, dummyProjects}; 
export default PersonalLoadPage;<|MERGE_RESOLUTION|>--- conflicted
+++ resolved
@@ -3,19 +3,12 @@
 
 import { useState, useEffect } from 'react';
 import { DashboardTab } from '@/components/cargabilidad/DashboardTab';
-<<<<<<< HEAD
-import { HistoryTab } from '@/components/cargabilidad/RecordTab';
-=======
 import { HistoryTab } from '@/components/cargabilidad/RecordTab'; // Importamos el nuevo componente
->>>>>>> 5c70b7ba
 import { LoadAlert } from '@/components/cargabilidad/LoadAlert';
 import { FiBarChart2 } from 'react-icons/fi';
 import { PieChart, Pie, Cell, ResponsiveContainer } from 'recharts';
 import CargabilidadSkeleton from '@/components/cargabilidad/CargabilidadSkeleton';
-<<<<<<< HEAD
-=======
 import { EmployeeSummary } from '@/components/cargabilidad/EmployeeSummary';
->>>>>>> 5c70b7ba
 
 export const PROJECT_COLORS = [
   'bg-purple-500',
@@ -51,18 +44,10 @@
   { name: 'Omega UX', load: 20, deadline: '2025-07-15', hours: 10, color: PROJECT_COLORS[2] },  
 ]
 
-<<<<<<< HEAD
-const PersonalLoadPage = () => {
-  const [projects, setProjects] = useState<Project[]>([
-    { name: 'Expediente Alfa', load: 15, deadline: '2025-05-15', hoursPerWeek: 10, color: PROJECT_COLORS[0] },
-    { name: 'Delta Zero', load: 25, deadline: '2025-06-30', hoursPerWeek: 10, color: PROJECT_COLORS[1] },
-  ]);
-=======
 /* const [projects, setProjects] = useState<Project[]>([
   { name: 'Expediente Alfa', load: 15, deadline: '2025-05-15', hours: 10, color: PROJECT_COLORS[0] },
   { name: 'Delta Zero', load: 25, deadline: '2025-06-30', hours: 10, color: PROJECT_COLORS[1] },
 ]); */
->>>>>>> 5c70b7ba
 
 const employee = {
   name: "Carlos Rodríguez",
@@ -270,12 +255,8 @@
   return (
     <main className="min-h-screen bg-gray-50 py-6">
       {/* Header card with purple icon */}
-<<<<<<< HEAD
-      <div className="max-w-[1400px] mx-auto px-4 sm:px-6 lg:px-8 mb-8">
-=======
       <EmployeeSummary/>
       {/* <div className="max-w-[1400px] mx-auto px-4 sm:px-6 lg:px-8 mb-8">
->>>>>>> 5c70b7ba
         <div className="bg-white rounded-xl shadow-md border border-gray-100 p-6 relative overflow-hidden">
           <div className="relative z-10">
             <div className="flex flex-col md:flex-row gap-6 justify-between items-center">
@@ -309,14 +290,9 @@
                         endAngle={-270}
                         innerRadius={22}
                         outerRadius={30}
-<<<<<<< HEAD
-                        stroke="transparent"
-                        cornerRadius={4}
-=======
                         stroke="none"
                         cornerRadius={3}
                         paddingAngle={0}
->>>>>>> 5c70b7ba
                       >
                         <Cell fill={utilBarColor(totalLoad)} />
                         <Cell fill="#E5E7EB" />
@@ -332,8 +308,6 @@
           </div>
         </div>
       </div>
-<<<<<<< HEAD
-=======
       Redesigned weekly stats summary card - no header, more visual approach
         <div className="mb-6 bg-white rounded-xl shadow-sm border border-gray-100 overflow-hidden hover:shadow-md transition-all duration-300">
           <div className="p-4">
@@ -406,119 +380,10 @@
             </div>
           </div>
         </div> */}
->>>>>>> 5c70b7ba
 
       <div className="max-w-[1400px] mx-auto px-4 sm:px-6 lg:px-8">
         {/* Show alert only if overloaded */}
         {AvailableHoursRatio < 0 && <LoadAlert totalLoad={totalLoad} />}
-<<<<<<< HEAD
-        
-        {/* Redesigned weekly stats summary card - no header, more visual approach */}
-        <div className="mb-6 bg-white rounded-xl shadow-sm border border-gray-100 overflow-hidden hover:shadow-md transition-all duration-300">
-          <div className="p-4">
-            {/* Progress bar visualization of weekly hours */}
-            <div className="flex flex-col gap-2">
-              <div className="flex justify-between items-center">
-                <div className="flex items-center gap-1">
-                  <div className="h-2.5 w-2.5 rounded-full bg-[#A100FF]"></div>
-                  <span className="text-sm font-medium text-gray-700">Distribución Semanal</span>
-                </div>
-                <span className="text-sm text-gray-500">{totalUsedHours}h / {employee.totalHoursPerWeek}h</span>
-              </div>
-              
-              <div className="h-8 w-full flex overflow-hidden rounded-lg shadow-sm">
-                {projects.map((project) => {
-                  const w = `${(project.hoursPerWeek / employee.totalHoursPerWeek) * 100}%`;
-                  return (
-                    <div
-                      key={project.name}
-                      className={`${project.color} flex items-center justify-center relative group`}
-                      style={{ width: w }}
-                    >
-                      <span className="text-[10px] font-semibold text-white truncate px-2">
-                        {project.hoursPerWeek}h
-                      </span>
-                      <div className="absolute top-full mt-2 left-1/2 transform -translate-x-1/2 bg-gray-800 text-white text-xs px-2 py-1 rounded opacity-0 group-hover:opacity-100 transition-opacity whitespace-nowrap pointer-events-none z-10">
-                        {project.name}: {project.hoursPerWeek}h
-                      </div>
-                    </div>
-                  );
-                })}
-                {availableHours > 0 && (
-                  <div
-                    style={{ width: `${(availableHours / employee.totalHoursPerWeek) * 100}%` }}
-                    className="bg-gray-200 flex items-center justify-center relative group"
-                  >
-                    <span className="text-[10px] font-semibold text-gray-700 truncate px-2">
-                      {availableHours}h
-                    </span>
-                    <div className="absolute top-full mt-2 left-1/2 transform -translate-x-1/2 bg-gray-800 text-white text-xs px-2 py-1 rounded opacity-0 group-hover:opacity-100 transition-opacity whitespace-nowrap pointer-events-none z-10">
-                      Disponible: {availableHours}h
-                    </div>
-                  </div>
-                )}
-              </div>
-            </div>
-            
-            {/* Status pills row */}
-            <div className="flex flex-wrap items-center mt-4 gap-2">
-              <div className={`inline-flex items-center px-2.5 py-1 rounded-full text-xs ${
-                availableHours < 0 
-                  ? 'bg-red-50 text-red-700 border border-red-100' 
-                  : availableHours < 8 
-                    ? 'bg-amber-50 text-amber-700 border border-amber-100'
-                    : 'bg-emerald-50 text-emerald-700 border border-emerald-100'
-              }`}>
-                <span className="font-medium mr-1">
-                  {availableHours < 0 
-                    ? `Sobrecarga: ${Math.abs(availableHours)}h` 
-                    : `Disponible: ${availableHours}h`}
-                </span>
-              </div>
-              
-              {projects.map((project) => (
-                <div key={project.name} className="inline-flex items-center gap-1.5 bg-white rounded-full px-2.5 py-1 border border-gray-100 shadow-sm">
-                  <div className={`w-2 h-2 rounded-full ${project.color}`}></div>
-                  <span className="text-xs font-medium text-gray-700">{project.name}</span>
-                </div>
-              ))}
-            </div>
-          </div>
-        </div>
-        
-        {/* Improved tabs with more visual appeal - removed surrounding borders */}
-        <div className="bg-white rounded-xl shadow-sm border border-gray-100 mb-6">
-          {/* Updated tabs with cleaner styling - no surrounding borders */}
-          <div className="flex px-4 pt-4 gap-2 border-b border-gray-200">
-            <button
-              onClick={() => setActiveTab('dashboard')}
-              className={`px-5 py-2.5 rounded-t-lg font-medium text-sm transition-all duration-200 relative
-                ${activeTab === 'dashboard'
-                  ? 'text-[#A100FF] bg-white'
-                  : 'text-gray-600 hover:text-[#A100FF] hover:bg-[#A100FF05]'
-                }
-              `}
-            >
-              <span>Dashboard</span>
-              {activeTab === 'dashboard' && (
-                <span className="absolute bottom-0 left-0 w-full h-0.5 bg-[#A100FF]"></span>
-              )}
-            </button>
-            <button
-              onClick={() => setActiveTab('history')}
-              className={`px-5 py-2.5 rounded-t-lg font-medium text-sm transition-all duration-200 relative
-                ${activeTab === 'history'
-                  ? 'text-[#A100FF] bg-white'
-                  : 'text-gray-600 hover:text-[#A100FF] hover:bg-[#A100FF05]'
-                }
-              `}
-            >
-              <span>Historial</span>
-              {activeTab === 'history' && (
-                <span className="absolute bottom-0 left-0 w-full h-0.5 bg-[#A100FF]"></span>
-              )}
-            </button>
-=======
         
         <div className="bg-white rounded-xl shadow-md mt-10 mb-6 border border-gray-100">
           {/* Actualizamos el componente Tabs para incluir la pestaña de historial */}
@@ -545,7 +410,6 @@
                 Historial
               </button>
             </nav>
->>>>>>> 5c70b7ba
           </div>
 
           <div className="p-6">
