/* ===================================
   1. IMPORTS & FRAMEWORK
   =================================== */
   @import "tailwindcss";

   /* ===================================
      2. VARIABLES & THEME SETTINGS
      =================================== */
   :root {
     /* Light theme colors */
     --background: #ffffff;
     --foreground: #171717;
     --accenture-purple: #A100FF;
     --accenture-purple-dark: #8500D4;
     --accenture-black: #000000;
     --accenture-gray: #F2F2F2;
<<<<<<< HEAD
     --color-accenture: #A100FF;
     --color-accenture-dark: #7F00FF;
=======
>>>>>>> 5c70b7ba
     
     /* System variables */
     --color-background: var(--background);
     --color-foreground: var(--foreground);
     --font-sans: var(--font-geist-sans);
     --font-mono: var(--font-geist-mono);
   }
   
   @media (prefers-color-scheme: dark) {
     :root {
       --background: #0a0a0a;
       --foreground: #ededed;
       --accenture-gray: #1a1a1a;
     }
   }
   
   /* ===================================
      3. BASE STYLES
      =================================== */
   body {
     background: var(--background);
     color: var(--foreground);
     font-family: var(--font-sans, Arial, Helvetica, sans-serif);
   }
   
   a, button {
     transition: all 0.3s ease-in-out;
   }
   
   /* Remove default focus styles and blue outlines */
   *:focus {
     outline: none !important;
   }
   
   /* Remove default blue selection color */
   ::selection {
     background-color: rgba(161, 0, 255, 0.2);
     color: currentColor;
   }
   
   /* Override browser default focus for specific elements */
   input:focus, 
   textarea:focus, 
   select:focus,
   button:focus {
     outline: none !important;
   }
   
   /* Override autofill styles for Chrome */
   input:-webkit-autofill,
   input:-webkit-autofill:hover,
   input:-webkit-autofill:focus,
   input:-webkit-autofill:active {
     -webkit-box-shadow: 0 0 0 30px white inset !important;
     -webkit-text-fill-color: #000000 !important;
     transition: background-color 5000s ease-in-out 0s;
     border-color: var(--accenture-purple) !important;
   }

<<<<<<< HEAD
   .accenture-gradient {
     background: linear-gradient(135deg, var(--color-accenture) 0%, var(--color-accenture-dark) 100%);
   }

   .text-accenture {
     color: var(--color-accenture);
   }

   .bg-accenture {
     background-color: var(--color-accenture);
   }

   .bg-accenture-dark {
     background-color: var(--color-accenture-dark);
   }

   .hover\:bg-accenture-dark:hover {
     background-color: var(--color-accenture-dark);
   }

   .focus-accenture:focus {
     border-color: var(--color-accenture);
     box-shadow: 0 0 0 1px var(--color-accenture);
   }

=======
>>>>>>> 5c70b7ba
   /* ===================================
      4. TYPOGRAPHY
      =================================== */
   /* Link styling */
   a {
     transition: all 0.3s ease-in-out;
<<<<<<< HEAD
   }
=======
   }
  
>>>>>>> 5c70b7ba
<|MERGE_RESOLUTION|>--- conflicted
+++ resolved
@@ -1,6 +1,7 @@
 /* ===================================
    1. IMPORTS & FRAMEWORK
    =================================== */
+   @import "tailwindcss";
    @import "tailwindcss";
 
    /* ===================================
@@ -14,11 +15,8 @@
      --accenture-purple-dark: #8500D4;
      --accenture-black: #000000;
      --accenture-gray: #F2F2F2;
-<<<<<<< HEAD
      --color-accenture: #A100FF;
      --color-accenture-dark: #7F00FF;
-=======
->>>>>>> 5c70b7ba
      
      /* System variables */
      --color-background: var(--background);
@@ -78,7 +76,6 @@
      border-color: var(--accenture-purple) !important;
    }
 
-<<<<<<< HEAD
    .accenture-gradient {
      background: linear-gradient(135deg, var(--color-accenture) 0%, var(--color-accenture-dark) 100%);
    }
@@ -104,17 +101,10 @@
      box-shadow: 0 0 0 1px var(--color-accenture);
    }
 
-=======
->>>>>>> 5c70b7ba
    /* ===================================
       4. TYPOGRAPHY
       =================================== */
    /* Link styling */
    a {
      transition: all 0.3s ease-in-out;
-<<<<<<< HEAD
-   }
-=======
-   }
-  
->>>>>>> 5c70b7ba
+   }